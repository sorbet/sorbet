test/cli/suggest-kernel/suggest-kernel.rb:4: Method `raise` does not exist on `Foo` https://srb.help/7003
     4 |    raise "hi"
            ^^^^^^^^^^
  Did you mean to `include Kernel` in this module?
<<<<<<< HEAD
    https://github.com/sorbet/sorbet/tree/master/rbi/core/kernel.rbi#L886: Did you mean: `Kernel#raise`?
     886 |  def raise(arg0=T.unsafe(nil), arg1=T.unsafe(nil), arg2=T.unsafe(nil)); end
=======
    https://github.com/sorbet/sorbet/tree/master/rbi/core/kernel.rbi#L1967: Did you mean: `Kernel#raise`?
    1967 |  def raise(arg0=T.unsafe(nil), arg1=T.unsafe(nil), arg2=T.unsafe(nil)); end
>>>>>>> e4c97b77
            ^^^^^^^^^^^^^^^^^^^^^^^^^^^^^^^^^^^^^^^^^^^^^^^^^^^^^^^^^^^^^^^^^^^^^
Errors: 1<|MERGE_RESOLUTION|>--- conflicted
+++ resolved
@@ -2,12 +2,7 @@
      4 |    raise "hi"
             ^^^^^^^^^^
   Did you mean to `include Kernel` in this module?
-<<<<<<< HEAD
-    https://github.com/sorbet/sorbet/tree/master/rbi/core/kernel.rbi#L886: Did you mean: `Kernel#raise`?
-     886 |  def raise(arg0=T.unsafe(nil), arg1=T.unsafe(nil), arg2=T.unsafe(nil)); end
-=======
-    https://github.com/sorbet/sorbet/tree/master/rbi/core/kernel.rbi#L1967: Did you mean: `Kernel#raise`?
-    1967 |  def raise(arg0=T.unsafe(nil), arg1=T.unsafe(nil), arg2=T.unsafe(nil)); end
->>>>>>> e4c97b77
+    https://github.com/sorbet/sorbet/tree/master/rbi/core/kernel.rbi#L1980: Did you mean: `Kernel#raise`?
+    1980 |  def raise(arg0=T.unsafe(nil), arg1=T.unsafe(nil), arg2=T.unsafe(nil)); end
             ^^^^^^^^^^^^^^^^^^^^^^^^^^^^^^^^^^^^^^^^^^^^^^^^^^^^^^^^^^^^^^^^^^^^^
 Errors: 1