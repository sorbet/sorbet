--- conflicted
+++ resolved
@@ -8,13 +8,8 @@
 test/cli/errors/errors.rb:15: Expected `String` but found `Integer` for argument `arg0` https://srb.help/7002
     15 |    raise arg # raise is defined by stdlib
             ^^^^^^^^^
-<<<<<<< HEAD
-    https://github.com/sorbet/sorbet/tree/master/rbi/core/kernel.rbi#L866: Method `Kernel#raise (overload.1)` has specified `arg0` as `String`
-     866 |        arg0: String,
-=======
-    https://github.com/sorbet/sorbet/tree/master/rbi/core/kernel.rbi#L1947: Method `Kernel#raise (overload.1)` has specified `arg0` as `String`
-    1947 |        arg0: String,
->>>>>>> e4c97b77
+    https://github.com/sorbet/sorbet/tree/master/rbi/core/kernel.rbi#L1960: Method `Kernel#raise (overload.1)` has specified `arg0` as `String`
+    1960 |        arg0: String,
                   ^^^^
   Got Integer originating from:
     test/cli/errors/errors.rb:13:
@@ -63,13 +58,8 @@
 test/cli/errors/errors.rb:15: Expected `String` but found `Integer` for argument `arg0` https://srb.help/7002
     15 |    raise arg # raise is defined by stdlib
             ^^^^^^^^^
-<<<<<<< HEAD
-    https://github.com/sorbet/sorbet/tree/master/rbi/core/kernel.rbi#L866: Method `Kernel#raise (overload.1)` has specified `arg0` as `String`
-     866 |        arg0: String,
-=======
-    https://github.com/sorbet/sorbet/tree/master/rbi/core/kernel.rbi#L1947: Method `Kernel#raise (overload.1)` has specified `arg0` as `String`
-    1947 |        arg0: String,
->>>>>>> e4c97b77
+    https://github.com/sorbet/sorbet/tree/master/rbi/core/kernel.rbi#L1960: Method `Kernel#raise (overload.1)` has specified `arg0` as `String`
+    1960 |        arg0: String,
                   ^^^^
   Got Integer originating from:
     test/cli/errors/errors.rb:13:
@@ -118,13 +108,8 @@
 test/cli/errors/errors.rb:15: Expected `String` but found `Integer` for argument `arg0` https://srb.help/7002
     15 |    raise arg # raise is defined by stdlib
             ^^^^^^^^^
-<<<<<<< HEAD
-    https://github.com/sorbet/sorbet/tree/master/rbi/core/kernel.rbi#L866: Method `Kernel#raise (overload.1)` has specified `arg0` as `String`
-     866 |        arg0: String,
-=======
-    https://github.com/sorbet/sorbet/tree/master/rbi/core/kernel.rbi#L1947: Method `Kernel#raise (overload.1)` has specified `arg0` as `String`
-    1947 |        arg0: String,
->>>>>>> e4c97b77
+    https://github.com/sorbet/sorbet/tree/master/rbi/core/kernel.rbi#L1960: Method `Kernel#raise (overload.1)` has specified `arg0` as `String`
+    1960 |        arg0: String,
                   ^^^^
   Got Integer originating from:
     test/cli/errors/errors.rb:13:
