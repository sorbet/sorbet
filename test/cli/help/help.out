--- conflicted
+++ resolved
@@ -106,14 +106,9 @@
       --enable-experimental-lsp-signature-help
                                 Enable experimental LSP feature: Signature
                                 Help
-<<<<<<< HEAD
       --enable-experimental-lsp-go-to-implementation
                                 Enable experimental LSP feature: Go To
                                 Implementation
-      --enable-experimental-lsp-rename
-                                Enable experimental LSP feature: Rename
-=======
->>>>>>> 908adc1a
       --enable-all-experimental-lsp-features
                                 Enable every experimental LSP feature.
                                 (WARNING: can be crashy; for developer use only. End
