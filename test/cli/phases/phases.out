--- conflicted
+++ resolved
@@ -627,9 +627,6 @@
 }
 
 --- cfg end ---
-<<<<<<< HEAD
---- checking diff ---
-=======
 --- cfg-json start ---
 {
  "definition_full_name": "\u003croot\u003e.\u003cstatic-init\u003e",
@@ -795,4 +792,4 @@
  ]
 }
 --- cfg-json end ---
->>>>>>> 583ee4f9
+--- checking diff ---