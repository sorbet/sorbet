--- conflicted
+++ resolved
@@ -69,13 +69,8 @@
 test/cli/incremental-resolver/expect-failures/multiple_sigs.rb:68: Method `void` does not exist on `Object` https://srb.help/7003
     68 |  sig {void}
                ^^^^
-<<<<<<< HEAD
-    https://github.com/sorbet/sorbet/tree/master/rbi/core/kernel.rbi#L660: Did you mean: `Kernel#load`?
-     660 |  def load(filename, arg0=T.unsafe(nil)); end
-=======
-    https://github.com/sorbet/sorbet/tree/master/rbi/core/kernel.rbi#L1176: Did you mean: `Kernel#load`?
-    1176 |  def load(filename, arg0=T.unsafe(nil)); end
->>>>>>> e4c97b77
+    https://github.com/sorbet/sorbet/tree/master/rbi/core/kernel.rbi#L1189: Did you mean: `Kernel#load`?
+    1189 |  def load(filename, arg0=T.unsafe(nil)); end
             ^^^^^^^^^^^^^^^^^^^^^^^^^^^^^^^^^^^^^^
 
 test/cli/incremental-resolver/expect-failures/multiple_sigs.rb:69: Method `sig` does not exist on `Object` https://srb.help/7003
@@ -85,12 +80,7 @@
 test/cli/incremental-resolver/expect-failures/multiple_sigs.rb:69: Method `void` does not exist on `Object` https://srb.help/7003
     69 |  sig {void}
                ^^^^
-<<<<<<< HEAD
-    https://github.com/sorbet/sorbet/tree/master/rbi/core/kernel.rbi#L660: Did you mean: `Kernel#load`?
-     660 |  def load(filename, arg0=T.unsafe(nil)); end
-=======
-    https://github.com/sorbet/sorbet/tree/master/rbi/core/kernel.rbi#L1176: Did you mean: `Kernel#load`?
-    1176 |  def load(filename, arg0=T.unsafe(nil)); end
->>>>>>> e4c97b77
+    https://github.com/sorbet/sorbet/tree/master/rbi/core/kernel.rbi#L1189: Did you mean: `Kernel#load`?
+    1189 |  def load(filename, arg0=T.unsafe(nil)); end
             ^^^^^^^^^^^^^^^^^^^^^^^^^^^^^^^^^^^^^^
 Errors: 7