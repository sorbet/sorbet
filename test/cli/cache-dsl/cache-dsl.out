--- conflicted
+++ resolved
@@ -2,48 +2,28 @@
 test/cli/cache-dsl/attr_accessor.rb:7: Method `prop=` does not exist on `A` https://srb.help/7003
      7 |a.prop = 7
         ^^^^^^^^^^
-<<<<<<< HEAD
-    https://github.com/sorbet/sorbet/tree/master/rbi/core/kernel.rbi#L695: Did you mean: `Kernel#proc`?
-     695 |  def proc(&blk); end
-=======
-    https://github.com/sorbet/sorbet/tree/master/rbi/core/kernel.rbi#L1371: Did you mean: `Kernel#proc`?
-    1371 |  def proc(&blk); end
->>>>>>> e4c97b77
+    https://github.com/sorbet/sorbet/tree/master/rbi/core/kernel.rbi#L1384: Did you mean: `Kernel#proc`?
+    1384 |  def proc(&blk); end
             ^^^^^^^^^^^^^^
 
 test/cli/cache-dsl/attr_accessor.rb:8: Method `prop` does not exist on `A` https://srb.help/7003
      8 |a.prop
         ^^^^^^
-<<<<<<< HEAD
-    https://github.com/sorbet/sorbet/tree/master/rbi/core/kernel.rbi#L695: Did you mean: `Kernel#proc`?
-     695 |  def proc(&blk); end
-=======
-    https://github.com/sorbet/sorbet/tree/master/rbi/core/kernel.rbi#L1371: Did you mean: `Kernel#proc`?
-    1371 |  def proc(&blk); end
->>>>>>> e4c97b77
+    https://github.com/sorbet/sorbet/tree/master/rbi/core/kernel.rbi#L1384: Did you mean: `Kernel#proc`?
+    1384 |  def proc(&blk); end
             ^^^^^^^^^^^^^^
 Errors: 2
 test/cli/cache-dsl/attr_accessor.rb:7: Method `prop=` does not exist on `A` https://srb.help/7003
      7 |a.prop = 7
         ^^^^^^^^^^
-<<<<<<< HEAD
-    https://github.com/sorbet/sorbet/tree/master/rbi/core/kernel.rbi#L695: Did you mean: `Kernel#proc`?
-     695 |  def proc(&blk); end
-=======
-    https://github.com/sorbet/sorbet/tree/master/rbi/core/kernel.rbi#L1371: Did you mean: `Kernel#proc`?
-    1371 |  def proc(&blk); end
->>>>>>> e4c97b77
+    https://github.com/sorbet/sorbet/tree/master/rbi/core/kernel.rbi#L1384: Did you mean: `Kernel#proc`?
+    1384 |  def proc(&blk); end
             ^^^^^^^^^^^^^^
 
 test/cli/cache-dsl/attr_accessor.rb:8: Method `prop` does not exist on `A` https://srb.help/7003
      8 |a.prop
         ^^^^^^
-<<<<<<< HEAD
-    https://github.com/sorbet/sorbet/tree/master/rbi/core/kernel.rbi#L695: Did you mean: `Kernel#proc`?
-     695 |  def proc(&blk); end
-=======
-    https://github.com/sorbet/sorbet/tree/master/rbi/core/kernel.rbi#L1371: Did you mean: `Kernel#proc`?
-    1371 |  def proc(&blk); end
->>>>>>> e4c97b77
+    https://github.com/sorbet/sorbet/tree/master/rbi/core/kernel.rbi#L1384: Did you mean: `Kernel#proc`?
+    1384 |  def proc(&blk); end
             ^^^^^^^^^^^^^^
 Errors: 2