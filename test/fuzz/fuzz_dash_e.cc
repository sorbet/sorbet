#include "core/ErrorQueue.h"
#include "core/Unfreeze.h"
#include "main/pipeline/pipeline.h"
#include "payload/payload.h"
#include "spdlog/sinks/stdout_sinks.h"
#include <cstddef>
#include <cstdint>

using namespace std;
using namespace sorbet;

auto logger = spdlog::stdout_logger_mt("console");
auto typeErrorsConsole = spdlog::stdout_logger_mt("typeErrorsConsole");

realmain::options::Options createDefaultOptions(bool stressIncrementalResolver) {
    realmain::options::Options opts;
    opts.stressIncrementalResolver = stressIncrementalResolver;
    // you can set up options here
    return opts;
};

unique_ptr<const realmain::options::Options> opts =
    make_unique<const realmain::options::Options>(createDefaultOptions(false));

unique_ptr<const OwnedKeyValueStore> kvstore;

unique_ptr<core::GlobalState> buildInitialGlobalState() {
    typeErrorsConsole->set_level(spdlog::level::critical);

    unique_ptr<core::GlobalState> gs =
        make_unique<core::GlobalState>(make_shared<core::ErrorQueue>(*typeErrorsConsole, *logger));

    logger->trace("Doing on-start initialization");

    payload::createInitialGlobalState(gs, *opts, kvstore);
    return gs;
}

extern "C" int LLVMFuzzerInitialize(int *argc, char ***argv) {
    logger->set_level(spdlog::level::critical);
    fatalLogger = logger;
    // Huh, I wish we could use cxxopts, but libfuzzer & cxxopts choke on each other argument formats
    // thus we do it manually
    for (int i = 0; i < *argc; i++) {
        if (string((*argv)[i]) == "--stress-incremental-resolver") {
            opts = make_unique<const realmain::options::Options>(createDefaultOptions(true));
        }
    }

    if (opts->stressIncrementalResolver) {
        logger->critical("Enabling incremental resolver");
    }
    return 0;
}

extern "C" int LLVMFuzzerTestOneInput(const uint8_t *data, size_t size) {
    static const unique_ptr<core::GlobalState> commonGs = buildInitialGlobalState();
    static unique_ptr<WorkerPool> workers = WorkerPool::create(0, *logger);
    commonGs->trace("starting run");
    unique_ptr<core::GlobalState> gs;
    { gs = commonGs->deepCopy(true); }
    string inputData((const char *)data, size);
    vector<ast::ParsedFile> indexed;
    vector<core::FileRef> inputFiles;
    {
        core::UnfreezeFileTable fileTableAccess(*gs);
        auto file = gs->enterFile(string("fuzz.rb"), inputData);
        inputFiles.emplace_back(file);
        file.data(*gs).strictLevel = core::StrictLevel::True;
    }

    indexed = realmain::pipeline::index(*gs, absl::Span<core::FileRef>(inputFiles), *opts, *workers, kvstore);
    // We don't run this fuzzer with any packager options, so we can skip pipeline::package()
    auto foundHashes = nullptr;
<<<<<<< HEAD
    indexed = move(realmain::pipeline::resolve(gs, move(indexed), *opts, *workers, foundHashes).result());
    realmain::pipeline::typecheck(*gs, move(indexed), {}, *opts, *workers);
=======
    indexed = move(realmain::pipeline::nameAndResolve(gs, move(indexed), *opts, *workers, foundHashes).result());
    realmain::pipeline::typecheck(*gs, move(indexed), *opts, *workers);
>>>>>>> 65afa6ee
    return 0;
}<|MERGE_RESOLUTION|>--- conflicted
+++ resolved
@@ -72,12 +72,7 @@
     indexed = realmain::pipeline::index(*gs, absl::Span<core::FileRef>(inputFiles), *opts, *workers, kvstore);
     // We don't run this fuzzer with any packager options, so we can skip pipeline::package()
     auto foundHashes = nullptr;
-<<<<<<< HEAD
-    indexed = move(realmain::pipeline::resolve(gs, move(indexed), *opts, *workers, foundHashes).result());
-    realmain::pipeline::typecheck(*gs, move(indexed), {}, *opts, *workers);
-=======
     indexed = move(realmain::pipeline::nameAndResolve(gs, move(indexed), *opts, *workers, foundHashes).result());
     realmain::pipeline::typecheck(*gs, move(indexed), *opts, *workers);
->>>>>>> 65afa6ee
     return 0;
 }