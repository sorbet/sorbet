# typed: true
# experimental-ruby3-keyword-args: true

extend T::Sig

sig {params(x: Integer, y: Integer).void}
def takes_kwargs(x, y:)
end

arghash = {y: 42}
takes_kwargs(99, arghash) # error: Keyword argument hash without `**` is deprecated

takes_kwargs(99, **arghash)

sig do
  params(
    name: String,
    tags: T::Hash[T.untyped, T.untyped],
    x: Integer,
    blk: T.proc.returns(String)
  )
  .returns(String)
end
def foo(name, tags: {}, x: 42, &blk)
  yield
end

<<<<<<< HEAD
blk = Proc.new {}
foo("", tags: {}, x: 1, &blk)
=======
blk = Proc.new
foo("", tags: {}, x: 1, &blk)

module B
  def self.inner_foo(arg0 = [], arg1: true); end
  def self.outer_foo(arg0)
    inner_foo(arg0)
  end
end
>>>>>>> 13b98257
<|MERGE_RESOLUTION|>--- conflicted
+++ resolved
@@ -25,11 +25,7 @@
   yield
 end
 
-<<<<<<< HEAD
 blk = Proc.new {}
-foo("", tags: {}, x: 1, &blk)
-=======
-blk = Proc.new
 foo("", tags: {}, x: 1, &blk)
 
 module B
@@ -37,5 +33,4 @@
   def self.outer_foo(arg0)
     inner_foo(arg0)
   end
-end
->>>>>>> 13b98257
+end