# typed: true
# experimental-ruby3-keyword-args: true

extend T::Sig

sig {params(x: Integer, y: Integer).void}
def takes_kwargs(x, y:)
end

arghash = {y: 42}
takes_kwargs(99, arghash) # error: Keyword argument hash without `**` is deprecated

takes_kwargs(99, **arghash)

<<<<<<< HEAD
sig {params(h: T::Hash[T.untyped, T.untyped], kw: T::Hash[T.untyped, T.untyped]).void}
def takes_only_hash_and_kwargs(h, **kw); end

takes_only_hash_and_kwargs(a: "x")
                        #  ^^^^^^ error: Passing the keyword argument as the last hash parameter is deprecated
takes_only_hash_and_kwargs({a: "x"}) # => OK

sig {params(h: T::Hash[T.untyped, T.untyped]).void}
def takes_only_hash(h); end

takes_only_hash(a: "x") # => OK
takes_only_hash({a: "x"}) # => OK

sig {params(k: Integer).void}
def takes_only_kwargs(k:) end

takes_only_kwargs(k: 42) # => OK
takes_only_kwargs({k: 42})
                # ^^^^^^^ error: Keyword argument hash without `**` is deprecated


module A
  extend T::Sig
  sig {params(a: String, b: String, h: T::Hash[String, Integer], kw: T::Hash[String, Integer]).void}
  def self.takes_hash(a, b, h, **kw); end
end

A.takes_hash("", "", h: 42)
                   # ^^^^^ error: Passing the keyword argument as the last hash parameter is deprecated
A.takes_hash("", "", {h: 42}) # => OK


sig {params(a: Integer, b: String).void}
def needs_double_splats(a, b:); end

options = { b: "str" }

needs_double_splats(42, options)
                      # ^^^^^^^ error: Keyword argument hash without `**` is deprecated
needs_double_splats(42, **options) # => OK



sig {params(arg: T::Hash[T.untyped, T.untyped], arg_with_default: String ).void}
def last_arg_with_default(arg, arg_with_default: "something"); end

last_arg_with_default(item: "42")
                    # ^^^^^^^^^^ error: Passing the keyword argument as the last hash parameter is deprecated
last_arg_with_default({ item: "42" }) # => OK


sig {params(arg0: Integer, arg: T::Hash[T.untyped, T.untyped], arg_with_default: String ).void}
def last_arg_with_default2(arg0, arg, arg_with_default: "something"); end

last_arg_with_default2(1, item: 42)
                        # ^^^^^^^^ error: Passing the keyword argument as the last hash parameter is deprecated
sig {params(kwargs: T::Hash[T.untyped, T.untyped]).void}
def kwargs_with_default(kwargs = {}); end

kwargs_with_default(k: 1) # => OK
kwargs_with_default({k: 1}) # => OK

sig {params(a: Integer, h: T::Hash[T.untyped, T.untyped]).void}
def takes_empty_hash(a, h); end

empty_hash = {}
takes_empty_hash(1, **empty_hash)
                  # ^^^^^^^^^^^^ error: Passing the keyword argument as the last hash parameter is deprecated

takes_empty_hash(1, empty_hash) # => OK

[{a: 42, b: "something"}].each do |a:, b:|
                                #  ^^^^^^ We don't report this usage as an error yet
  p [a, b]
end

# Examples below are similar to the real world cases
# which gave me false-positive or false-negative result.
# Keeping them to catch regressions

sig {params(url: String, key: T.nilable(String), params: T::Hash[T.untyped, T.untyped], env: T::Hash[T.untyped, T.untyped]).void}
def get_live(url, key = nil, params: {}, env: {}); end

get_live("some url") # => OK


sig do
  params(
    id: T.nilable(T.any(String, Integer)),
    extra: T::Hash[T.untyped, T.untyped],
    opts: T::Hash[T.untyped, T.untyped]
  )
    .void
end
def load!(id, extra = {}, opts = {}); end


load!("some_id") # => OK


def assert_match(matcher, obj, msg = nil); end

sig {returns(T.untyped)}
def returns_untyped; end;

assert_match(/some regex/, returns_untyped) # => OK


class LoadAll
  extend T::Sig

  sig do
    params(
      query: T::Hash[T.untyped, T.untyped],
      opts: T::Hash[T.untyped, T.untyped],
      opts2: T::Hash[T.untyped, T.untyped],
      blk: T.untyped
      ).returns(T.attached_class)
  end
  def self.load_all(query = {}, opts = {}, opts2 = {}, &blk); new end



  sig do
    params(
      query: T::Hash[T.untyped, T.untyped],
      opts: T::Hash[T.untyped, T.untyped],
      blk: T.untyped
      ).returns(T.attached_class)
  end
  def self.load_one(query = {}, opts = {}, &blk); new end
end

LoadAll.load_all({m: "m_42", payment_intent: "pi_43"}) # => OK
LoadAll.load_one({m: "m_42", payment_intent: "pi_43"}) # => OK

class GQLObject
  extend T::Sig
  sig do
    params(
      field_name: Symbol,
      type: T.untyped,
      desc: T.nilable(::String),
      null: T.nilable(T::Boolean),
      unnamed_kwargs: T.untyped,
      block: T.nilable(T.proc.void)
    )
      .void
  end
  def self.field(
    field_name,
    type,
    desc = nil,
    null: nil,
    **unnamed_kwargs,
    &block
  )
  end

end

class Obj < GQLObject
  field :transaction_id, String
end


# `prop` methods receive an additional keyword arg, because of the rewriter step
class MyProp
  extend T::Sig

  sig do
    params(
      name: Symbol,
      prop_type: T.untyped,
      rules: T::Hash[Symbol, T.untyped],
      arg0: T.untyped,
      arg1: T.nilable(String),
      arg2: T.untyped,
      arg3: T.nilable(String),
      arg4: T.nilable(String),
      arg5: T.nilable(String),
      arg6: T.untyped,
      arg7: T.nilable(T.proc.returns(T.untyped)),
      arg8: T.nilable(T::Array[String]),
      arg9: T.nilable(T.proc.returns(T.nilable(T::Array[String]))),
      arg10: T.nilable(T.proc.returns(T.untyped)),
      arg11: T::Boolean,
      kwargs: T.untyped
    )
      .returns(T.untyped)
  end
  def self.prop(
    name,
    prop_type,
    rules = {},
    arg0: nil,
    arg1: nil,
    arg2: nil,
    arg3: nil,
    arg4: nil,
    arg5: nil,
    arg6: nil,
    arg7: nil,
    arg8: nil,
    arg9: nil,
    arg10: nil,
    arg11: false,
    **kwargs
  )
  end
end

class Abacaba < MyProp
    prop :_id, String, arg2: "e.g., _id"
    prop :a, T::Array[String]
    prop :b, T::Array[String], arg2: "bbbb"
    prop :d, Integer, arg1: "Amount in cents", arg2: "e.g. 1000"
end

=======
sig do
  params(
    name: String,
    tags: T::Hash[T.untyped, T.untyped],
    x: Integer,
    blk: T.proc.returns(String)
  )
  .returns(String)
end
def foo(name, tags: {}, x: 42, &blk)
  yield
end

blk = Proc.new
foo("", tags: {}, x: 1, &blk)
>>>>>>> f205bf8f
<|MERGE_RESOLUTION|>--- conflicted
+++ resolved
@@ -12,7 +12,6 @@
 
 takes_kwargs(99, **arghash)
 
-<<<<<<< HEAD
 sig {params(h: T::Hash[T.untyped, T.untyped], kw: T::Hash[T.untyped, T.untyped]).void}
 def takes_only_hash_and_kwargs(h, **kw); end
 
@@ -232,7 +231,6 @@
     prop :d, Integer, arg1: "Amount in cents", arg2: "e.g. 1000"
 end
 
-=======
 sig do
   params(
     name: String,
@@ -247,5 +245,4 @@
 end
 
 blk = Proc.new
-foo("", tags: {}, x: 1, &blk)
->>>>>>> f205bf8f
+foo("", tags: {}, x: 1, &blk)