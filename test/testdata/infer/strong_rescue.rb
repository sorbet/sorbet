# typed: strong
extend T::Sig

sig {void}
def example1
  begin
  rescue TypeError => e
    T.reveal_type(e) # error: `TypeError`
  else
  ensure
  end
end

sig {void}
def example2
  begin
  rescue; puts("")
  ensure
  end
end

sig {void}
def example3
  begin
  rescue => e; T.reveal_type(e)
    #          ^^^^^^^^^^^^^^^^ error: `StandardError`
  ensure
  end
end

sig {void}
def example4
  begin
    puts("here we are")
  rescue; puts("")
  ensure
  end
end

sig {void}
def example5
  begin
  rescue Exception => e
<<<<<<< HEAD
=======
# ^^^^^^ error: Conditional branch on `T.untyped`
# ^^^^^^ error: Conditional branch on `T.untyped`
    #    ^^^^^^^^^ error: Argument passed to parameter `other` is `T.untyped`
>>>>>>> 4ecfb1d4
    T.reveal_type(e) # error: `Exception`
  else
  ensure
  end
end<|MERGE_RESOLUTION|>--- conflicted
+++ resolved
@@ -41,12 +41,9 @@
 def example5
   begin
   rescue Exception => e
-<<<<<<< HEAD
-=======
 # ^^^^^^ error: Conditional branch on `T.untyped`
 # ^^^^^^ error: Conditional branch on `T.untyped`
     #    ^^^^^^^^^ error: Argument passed to parameter `other` is `T.untyped`
->>>>>>> 4ecfb1d4
     T.reveal_type(e) # error: `Exception`
   else
   ensure
