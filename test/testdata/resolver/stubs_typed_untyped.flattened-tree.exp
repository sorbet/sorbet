class <emptyTree><<C <root>>> < ()
  def self.<static-init><<static-init>$109>(<blk>)
    begin
      Unresolved: <emptyTree>::<C Bar>
      Unresolved: ::Foo::<C Bar>
      <emptyTree>
    end
  end
end
begin
  class <emptyTree><<C <root>>> < ()
    def self.<static-init><<static-init>$CENSORED>(<blk>)
      begin
        begin
          ::Sorbet::Private::Static.keep_for_ide(::Foo)
          <emptyTree>
        end
        Unresolved: <emptyTree>::<C Bar>
        Unresolved: ::Foo::<C Bar>
        <emptyTree>
      end
    end
  end
  module ::Foo<<C Foo>> < ()  end
  <emptyTree>
<<<<<<< HEAD
=======
end
class <emptyTree><<C <root>>> < ()
  def self.<static-init><<static-init>$CENSORED>(<blk>)
    begin
      Unresolved: <emptyTree>::<C Bar>
      Unresolved: ::Foo::<C Bar>
      <emptyTree>
    end
  end
>>>>>>> e4c97b77
end<|MERGE_RESOLUTION|>--- conflicted
+++ resolved
@@ -1,5 +1,5 @@
 class <emptyTree><<C <root>>> < ()
-  def self.<static-init><<static-init>$109>(<blk>)
+  def self.<static-init><<static-init>$CENSORED>(<blk>)
     begin
       Unresolved: <emptyTree>::<C Bar>
       Unresolved: ::Foo::<C Bar>
@@ -23,16 +23,4 @@
   end
   module ::Foo<<C Foo>> < ()  end
   <emptyTree>
-<<<<<<< HEAD
-=======
-end
-class <emptyTree><<C <root>>> < ()
-  def self.<static-init><<static-init>$CENSORED>(<blk>)
-    begin
-      Unresolved: <emptyTree>::<C Bar>
-      Unresolved: ::Foo::<C Bar>
-      <emptyTree>
-    end
-  end
->>>>>>> e4c97b77
 end