load("//tools:clang.bzl", "clang_tool")  # todo: this should be decoupled and use the library toolchain, not the compiler one
load(":pipeline_test.bzl", "pipeline_tests")

clang_tool("llvm-symbolizer")

cc_binary(
    name = "pipeline_test_runner",
    testonly = 1,
    srcs = [
        "pipeline_test_runner.cc",
    ],
    linkstatic = select({
        "//tools/config:linkshared": 0,
        "//conditions:default": 1,
    }),
    visibility = ["//tools:__pkg__"],
    deps = [
        "//ast/desugar",
        "//ast/treemap",
        "//cfg",
        "//cfg/builder",
        "//class_flatten",
        "//core",
        "//definition_validator",
        "//infer",
        "//local_vars",
        "//main/autogen",
        "//main/lsp",
        "//main/minimize",
        "//main/pipeline",
        "//main/pipeline/semantic_extension:none",
        "//namer",
        "//packager",
        "//payload",
        "//resolver",
        "//rewriter",
        "//test/helpers",
        "@cxxopts",
        "@doctest//doctest",
        "@doctest//doctest:custom_main",
    ],
)

cc_binary(
    name = "lsp_test_runner",
    testonly = 1,
    srcs = [
        "lsp_test_runner.cc",
    ],
    linkstatic = select({
        "//tools/config:linkshared": 0,
        "//conditions:default": 1,
    }),
    visibility = ["//tools:__pkg__"],
    deps = [
        "//common",
        "//main/lsp",
        "//payload",
        "//test/helpers",
        "@cxxopts",
        "@doctest//doctest",
        "@doctest//doctest:custom_main",
    ],
)

cc_binary(
    name = "parser_test_runner",
    testonly = 1,
    srcs = [
        "parser_test_runner.cc",
    ],
    linkstatic = select({
        "//tools/config:linkshared": 0,
        "//conditions:default": 1,
    }),
    visibility = ["//tools:__pkg__"],
    deps = [
        "//ast/desugar",
        "//ast/treemap",
        "//cfg",
        "//cfg/builder",
        "//class_flatten",
        "//core",
        "//definition_validator",
        "//infer",
        "//local_vars",
        "//main/autogen",
        "//main/pipeline/semantic_extension:none",
        "//namer",
        "//payload",
        "//resolver",
        "//rewriter",
        "//test/helpers",
        "@cxxopts",
        "@doctest//doctest",
        "@doctest//doctest:custom_main",
    ],
)

cc_binary(
    name = "print_document_symbols",
    testonly = 1,
    srcs = [
        "print_document_symbols.cc",
    ],
    linkstatic = select({
        "//tools/config:linkshared": 0,
        "//conditions:default": 1,
    }),
    visibility = ["//tools:__pkg__"],
    deps = [
        "//main/lsp",
        "//payload",
    ],
)

sh_test(
    name = "print_document_symbols_builds",
    srcs = ["print_document_symbols_builds.sh"],
    data = [
        ":print_document_symbols",
    ],
)

# Load the macro that creates a test for every file in the prism_regression folder
load("//test:prism_location_test.bzl", "prism_test_suite")

# Run the macro
prism_test_suite(
    name = "prism_location_tests",
    srcs = glob(["prism_regression/**/*.rb"]),
)

# Create a test suite to run all the location tests
test_suite(
    name = "prism_location_tests",
    tags = ["prism_location_test"],
)

cc_test(
    name = "hello-test",
    size = "small",
    srcs = ["hello-test.cc"],
    linkstatic = select({
        "//tools/config:linkshared": 0,
        "//conditions:default": 1,
    }),
    visibility = ["//tools:__pkg__"],
    deps = [
        "//ast",
        "//ast/treemap",
        "//common",
        "//core",
        "//core/serialize",
        "//parser",
        "//payload",
        "@cxxopts",
        "@doctest//doctest",
        "@doctest//doctest:main",
    ],
)

cc_test(
    name = "pkg-autocorrects-test",
    size = "small",
    srcs = ["pkg_autocorrects_test.cc"],
    linkstatic = select({
        "//tools/config:linkshared": 0,
        "//conditions:default": 1,
    }),
    visibility = ["//tools:__pkg__"],
    deps = [
        "//ast",
        "//ast/desugar",
        "//common",
        "//common/concurrency",
        "//core",
        "//local_vars",
        "//packager",
        "//parser",
        "//test/helpers",
        "@doctest//doctest",
        "@doctest//doctest:main",
    ],
)

cc_test(
    name = "pkg-condensation-test",
    size = "small",
    srcs = ["pkg_condensation_test.cc"],
    linkstatic = select({
        "//tools/config:linkshared": 0,
        "//conditions:default": 1,
    }),
    visibility = ["//tools:__pkg__"],
    deps = [
        "//ast",
        "//ast/desugar",
        "//common",
        "//common/concurrency",
        "//core",
        "//local_vars",
        "//packager",
        "//parser",
        "//test/helpers",
        "@doctest//doctest",
        "@doctest//doctest:main",
    ],
)

cc_test(
    name = "error-check-test",
    size = "small",
    srcs = ["error-check-test.cc"],
    linkstatic = select({
        "//tools/config:linkshared": 0,
        "//conditions:default": 1,
    }),
    visibility = ["//tools:__pkg__"],
    deps = [
        "//ast",
        "//ast/desugar",
        "//common",
        "//core",
        "//parser",
        "@doctest//doctest",
        "@doctest//doctest:main",
    ],
)

cc_test(
    name = "cancelable-indexer-test",
    size = "small",
    srcs = ["cancelable-indexer-test.cc"],
    linkstatic = select({
        "//tools/config:linkshared": 0,
        "//conditions:default": 1,
    }),
    visibility = ["//tools:__pkg__"],
    deps = [
        "//ast",
        "//common",
        "//core",
        "//main/options",
        "//main/pipeline",
        "//payload",
        "@doctest//doctest",
        "@doctest//doctest:main",
    ],
)

# Passes with --config=dbg but I'm not smart enough to figure out how to make it
# only run when in that config
# sh_test(
#     name = "backtrace-test",
#     size = "small",
#     srcs = ["backtrace-test.sh"],
#     data = ["backtrace-test-raise"],
# )

cc_binary(
    name = "backtrace-test-raise",
    srcs = ["backtrace-test-raise.cc"],
    linkstatic = select({
        "//tools/config:linkshared": 0,
        "//conditions:default": 1,
    }),
    visibility = ["//tools:__pkg__"],
)

cc_binary(
    name = "backtrace-test-error",
    srcs = ["backtrace-test-error.cc"],
    linkstatic = select({
        "//tools/config:linkshared": 0,
        "//conditions:default": 1,
    }),
    visibility = ["//tools:__pkg__"],
    deps = ["//common"],
)

pipeline_tests(
    "test_corpus",
    glob(
        [
            "testdata/**/*.rb",
            "testdata/**/*.exp",
        ],
    ),
    "PosTests",
)

pipeline_tests(
    "test_corpus_prism",
    glob(
        [
            # Replace [parser] with other phases to test Prism at that level
            # Phases: https://github.com/Shopify/sorbet/blob/prism/docs/internals.md#phases
            "testdata/**/*.rb",
            "testdata/**/*.exp",
        ],
        exclude = [
            # Tests having to do with tree differences in invalid Ruby code; will address later
            "testdata/parser/error_recovery/**",
            "testdata/parser/crash_block_pass_suggestion.rb",
            "testdata/parser/invalid_fatal.rb",
            "testdata/parser/invalid_syntax_error.rb",
            "testdata/parser/kwargs_missing_comma.rb",
            "testdata/parser/kwnil_errors.rb", # See https://github.com/Shopify/sorbet/issues/393
            "testdata/parser/misc.rb",
            "testdata/parser/offset0.rb",
            "testdata/parser/ruby_25.rb",
            "testdata/parser/kwargs.rb",
            "testdata/lsp/completion/bad_arguments.rb",
            "testdata/lsp/completion/bad_list_elems.rb",
            "testdata/lsp/completion/case_1.rb",
            "testdata/lsp/completion/case_2.rb",
            "testdata/lsp/completion/eof.rb",
            "testdata/lsp/completion/missing_const_name.rb",
            "testdata/lsp/completion/missing_fun.rb",
            "testdata/lsp/completion/self_receiver.rb",
            "testdata/lsp/duplicate_kwarg.rb",
            "testdata/namer/fuzz_repeated_kwarg.rb",
            "testdata/deviations/keyword_method_names.rb",
            "testdata/rewriter/minitest_empty_test_each.rb",
            "testdata/infer/crash_after_parse_errors.rb",

            # Sorbets' parser incorrectly accepts invalid syntax
            "testdata/desugar/pattern_matching_hash.rb", # See https://github.com/Shopify/sorbet/issues/362
        ],
    ),
    "PrismPosTests",
    parser = "prism",
)

pipeline_tests(
    "whitequark_parser_corpus",
    glob([
        "whitequark/**/*.rb",
        "whitequark/**/*.exp",
    ]),
    "WhitequarkParserTests",
)

pipeline_tests(
    "test_corpus_lsp",
    glob(
        [
            "testdata/**/*.rb",
            "testdata/**/*.rbi",
            "testdata/**/*.exp",
        ],
    ),
    "LSPTests",
    extra_files = ["testdata/lsp/rubyfmt-stub/rubyfmt"],
)

pipeline_tests(
    "prism_regression_corpus",
    glob([
        "prism_regression/**/*.rb",
        "prism_regression/**/*.exp",
    ]),
    "PrismPosTests",
    parser = "prism",
)

test_suite(
    name = "test",
    tests = ["test_corpus"],
)

test_suite(
    name = "test_prism",
    tests = ["test_corpus_prism"],
)

test_suite(
    name = "whitequark_parser_tests",
    tests = ["whitequark_parser_corpus"],
<<<<<<< HEAD
)

test_suite(
    name = "prism_regression",
    tests = ["prism_regression_corpus"],
)

sh_binary(
    name = "single_package_runner",
    srcs = ["test_single_package_runner.sh"],
    data = [
        "single_package_runner_cc",
        "//main:sorbet",
    ],
    tags = ["manual"],
    deps = [
        "@bazel_tools//tools/bash/runfiles",
    ],
)

cc_binary(
    name = "single_package_runner_cc",
    srcs = ["rbi_gen_package_runner.cc"],
    linkstatic = select({
        "//tools/config:linkshared": 0,
        "//conditions:default": 1,
    }),
    tags = ["manual"],
    visibility = ["//tools:__pkg__"],
    deps = [
        "//common",
        "@com_google_absl//absl/strings",
        "@rapidjson",
    ],
=======
>>>>>>> c55ee1f4
)<|MERGE_RESOLUTION|>--- conflicted
+++ resolved
@@ -327,6 +327,9 @@
 
             # Sorbets' parser incorrectly accepts invalid syntax
             "testdata/desugar/pattern_matching_hash.rb", # See https://github.com/Shopify/sorbet/issues/362
+
+            # RBS rewriting is not yet supported for Prism. https://github.com/Shopify/sorbet/issues/574
+            "testdata/rbs/**/*.rb",
         ],
     ),
     "PrismPosTests",
@@ -378,7 +381,6 @@
 test_suite(
     name = "whitequark_parser_tests",
     tests = ["whitequark_parser_corpus"],
-<<<<<<< HEAD
 )
 
 test_suite(
@@ -413,6 +415,4 @@
         "@com_google_absl//absl/strings",
         "@rapidjson",
     ],
-=======
->>>>>>> c55ee1f4
 )