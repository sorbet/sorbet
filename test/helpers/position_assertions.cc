#include "doctest.h"
// ^ Include first because it violates linting rules.

#include "absl/strings/match.h"
#include "absl/strings/str_join.h"
#include "absl/strings/str_split.h"
#include "common/FileOps.h"
#include "common/formatting.h"
#include "common/sort.h"
#include "main/lsp/LSPConfiguration.h"
#include "test/helpers/lsp.h"
#include "test/helpers/position_assertions.h"
#include <iterator>
#include <regex>

using namespace std;

namespace sorbet::test {

namespace {

// Matches '    #    ^^^^^ label: dafhdsjfkhdsljkfh*&#&*%'
// and '    # label: foobar'.
const regex rangeAssertionRegex("(#[ ]*)(\\^*)[ ]*([a-zA-Z-]+): (.*)$");

const regex whitespaceRegex("^[ ]*$");

// Maps assertion comment names to their constructors.
const UnorderedMap<
    string, function<shared_ptr<RangeAssertion>(string_view, unique_ptr<Range> &, int, string_view, string_view)>>
    assertionConstructors = {
        {"error", ErrorAssertion::make},
        {"error-with-dupes", ErrorAssertion::make},
        {"usage", UsageAssertion::make},
        {"def", DefAssertion::make},
        {"type", TypeAssertion::make},
        {"type-def", TypeDefAssertion::make},
        {"disable-fast-path", BooleanPropertyAssertion::make},
        {"disable-stress-incremental", BooleanPropertyAssertion::make},
        {"enable-packager", BooleanPropertyAssertion::make},
        {"enable-experimental-requires-ancestor", BooleanPropertyAssertion::make},
        {"enable-suggest-unsafe", BooleanPropertyAssertion::make},
        {"selective-apply-code-action", SelectiveApplyCodeActionAssertions::make},
        {"assert-fast-path", FastPathAssertion::make},
        {"assert-slow-path", BooleanPropertyAssertion::make},
        {"hover", HoverAssertion::make},
        {"completion", CompletionAssertion::make},
        {"apply-completion", ApplyCompletionAssertion::make},
        {"apply-code-action", ApplyCodeActionAssertion::make},
        {"no-stdlib", BooleanPropertyAssertion::make},
        {"symbol-search", SymbolSearchAssertion::make},
        {"apply-rename", ApplyRenameAssertion::make},
        {"extra-package-files-directory-prefix", StringPropertyAssertion::make},
        {"implementation", ImplementationAssertion::make},
        {"find-implementation", FindImplementationAssertion::make},
        {"show-symbol", ShowSymbolAssertion::make},
};

// Ignore any comments that have these labels (e.g. `# typed: true`).
const UnorderedSet<string> ignoredAssertionLabels = {"typed", "TODO", "linearization", "commented-out-error",
                                                     "Note",  "See"};

constexpr string_view NOTHING_LABEL = "(nothing)"sv;
constexpr string_view NULL_LABEL = "null"sv;

/** Returns true if `b` is a subset of `a`. Only works on single-line ranges. Assumes ranges are well-formed (start <=
 * end) */
bool rangeIsSubset(const Range &a, const Range &b) {
    if (a.start->line != a.end->line || b.start->line != b.end->line || a.start->line != b.start->line) {
        return false;
    }

    // One-liners on same line.
    return b.start->character >= a.start->character && b.end->character <= a.end->character;
}

/**
 * prettyPrintComment("foo.bar", {start: {character: 4}, end: {character: 7}}, "error: bar not defined") ->
 * foo.bar
 *     ^^^ error: bar not defined
 */
string prettyPrintRangeComment(string_view sourceLine, const Range &range, string_view comment) {
    int numLeadingSpaces = range.start->character;
    if (numLeadingSpaces < 0) {
        FAIL_CHECK(fmt::format("Invalid range: {} < 0", range.start->character));
        return "";
    }
    string sourceLineNumber = fmt::format("{}", range.start->line + 1);
    {
        INFO("Multi-line ranges are not supported at this time.");
        CHECK_EQ(range.start->line, range.end->line);
    }
    if (range.start->line != range.end->line) {
        return string(comment);
    }

    int numCarets = range.end->character - range.start->character;
    if (numCarets == RangeAssertion::END_OF_LINE_POS) {
        // Caret the entire line.
        numCarets = sourceLine.length();
    }

    return fmt::format("{}: {}\n {}{} {}", sourceLineNumber, sourceLine,
                       string(numLeadingSpaces + sourceLineNumber.length() + 1, ' '), string(numCarets, '^'), comment);
}

string_view getLine(const LSPConfiguration &config,
                    const UnorderedMap<string, shared_ptr<core::File>> &sourceFileContents, const Location &loc) {
    auto filename = uriToFilePath(config, loc.uri);
    auto foundFile = sourceFileContents.find(filename);
    {
        INFO(fmt::format("Unable to find file `{}`", filename));
        CHECK_NE(sourceFileContents.end(), foundFile);
    }
    auto &file = foundFile->second;
    return file->getLine(loc.range->start->line + 1);
}

struct LocationDiff {
    vector<shared_ptr<Location>> missing;
    vector<unique_ptr<Location>> unexpected;
};

// Given a list of expected locations and a list of actual locations returned by LSP, return the list of missing
// locations in actualLocs and unexpected locations in actualLocs. Uses `cmp` to determine sort order and if locations
// match. Note: Mutates input vectors to sort them by cmp.
LocationDiff diffLocations(vector<unique_ptr<Location>> &expectedLocs, vector<unique_ptr<Location>> &actualLocs,
                           function<int(const Location &, const Location &)> cmp) {
    // Sort input vectors using cmp so we can compare them cheaply.
    auto sortLambda = [&cmp](const auto &a, const auto &b) -> bool { return cmp(*a, *b) < 0; };
    fast_sort(expectedLocs, sortLambda);
    fast_sort(actualLocs, sortLambda);

    LocationDiff output;
    auto expectedIt = expectedLocs.begin();
    auto actualIt = actualLocs.begin();
    while (expectedIt != expectedLocs.end() && actualIt != actualLocs.end()) {
        const auto &expectedLoc = *expectedIt;
        const auto &actualLoc = *actualIt;
        const auto cmpVal = cmp(*actualLoc, *expectedLoc);
        if (cmpVal > 0) {
            // Expected location is *before* actual location.
            output.missing.emplace_back(expectedLoc->copy());
            expectedIt++;
        } else if (cmpVal < 0) {
            // Expected location is *after* actual location
            output.unexpected.emplace_back(actualLoc->copy());
            actualIt++;
        } else {
            // cmpVal == 0; they match
            expectedIt++;
            actualIt++;
        }
    }
    while (expectedIt != expectedLocs.end()) {
        output.missing.emplace_back((*expectedIt)->copy());
        expectedIt++;
    }
    while (actualIt != actualLocs.end()) {
        output.unexpected.emplace_back((*actualIt)->copy());
        actualIt++;
    }
    return output;
}

void assertLocationsMatch(const LSPConfiguration &config,
                          const UnorderedMap<string, shared_ptr<core::File>> &sourceFileContents, string_view symbol,
                          const vector<shared_ptr<RangeAssertion>> &assertions, int line, int character,
                          string_view locSourceLine, string_view locFilename, vector<unique_ptr<Location>> &actualLocs,
                          string request) {
    vector<unique_ptr<Location>> expectedLocs;
    for (auto &assertion : assertions) {
        expectedLocs.emplace_back(assertion->getLocation(config));
    }
    auto diff = diffLocations(expectedLocs, actualLocs, [](const auto &a, const auto &b) -> int {
        if (a.uri == b.uri && rangeIsSubset(*a.range, *b.range)) {
            // If true, a is a subset of b; we treat these as equal.
            return 0;
        }
        return a.cmp(b);
    });

    for (auto &expectedLocation : diff.missing) {
        auto expectedFilePath = uriToFilePath(config, expectedLocation->uri);
        ADD_FAIL_CHECK_AT(
            expectedFilePath.c_str(), expectedLocation->range->start->line + 1,
            fmt::format(
                "Sorbet did not report a {} to symbol `{}`.\nGiven symbol at:\n{}\nSorbet "
                "did not report {} at:\n{}",
                request, symbol,
                prettyPrintRangeComment(locSourceLine, *RangeAssertion::makeRange(line, character, character + 1), ""),
                request,
                prettyPrintRangeComment(getLine(config, sourceFileContents, *expectedLocation),
                                        *expectedLocation->range, "")));
    }

    for (auto &unexpected : diff.unexpected) {
        auto unexpectedFilePath = uriToFilePath(config, unexpected->uri);
        ADD_FAIL_CHECK_AT(
            unexpectedFilePath.c_str(), unexpected->range->start->line + 1,
            fmt::format(
                "Sorbet reported unexpected {} to symbol `{}`.\nGiven symbol "
                "at:\n{}\nSorbet reported an unexpected (additional?) {} at:\n{}",
                request, symbol,
                prettyPrintRangeComment(locSourceLine, *RangeAssertion::makeRange(line, character, character + 1), ""),
                request,
                prettyPrintRangeComment(getLine(config, sourceFileContents, *unexpected), *unexpected->range, "")));
    }
}

string updatedFilePath(string filename, string version) {
    auto fileExtension = FileOps::getExtension(filename);

    return fmt::format("{}{}.rbedited", filename.substr(0, filename.size() - fileExtension.size()), version);
}
} // namespace

RangeAssertion::RangeAssertion(string_view filename, unique_ptr<Range> &range, int assertionLine)
    : filename(filename), range(move(range)), assertionLine(assertionLine) {}

int RangeAssertion::matches(string_view otherFilename, const Range &otherRange) {
    const int filenamecmp = filename.compare(otherFilename);
    if (filenamecmp != 0) {
        return filenamecmp;
    }
    if (range->end->character == RangeAssertion::END_OF_LINE_POS) {
        // This assertion matches the whole line.
        // (Will match diagnostics that span multiple lines for parity with existing test logic.)
        const int targetLine = range->start->line;
        const int cmp = targetLine - otherRange.start->line;
        if (cmp >= 0 && targetLine <= otherRange.end->line) {
            return 0;
        } else {
            return cmp;
        }
    }
    return range->cmp(otherRange);
}

int RangeAssertion::cmp(const RangeAssertion &b) const {
    const int filenameCmp = filename.compare(b.filename);
    if (filenameCmp != 0) {
        return filenameCmp;
    }
    const int rangeCmp = range->cmp(*b.range);
    if (rangeCmp != 0) {
        return rangeCmp;
    }
    return toString().compare(b.toString());
}

ErrorAssertion::ErrorAssertion(string_view filename, unique_ptr<Range> &range, int assertionLine, string_view message,
                               bool matchesDuplicateErrors)
    : RangeAssertion(filename, range, assertionLine), message(message), matchesDuplicateErrors(matchesDuplicateErrors) {
}

shared_ptr<ErrorAssertion> ErrorAssertion::make(string_view filename, unique_ptr<Range> &range, int assertionLine,
                                                string_view assertionContents, string_view assertionType) {
    return make_shared<ErrorAssertion>(filename, range, assertionLine, assertionContents,
                                       assertionType == "error-with-dupes");
}

string ErrorAssertion::toString() const {
    return fmt::format("{}: {}", (matchesDuplicateErrors ? "error-with-dupes" : "error"), message);
}

bool ErrorAssertion::check(const Diagnostic &diagnostic, string_view sourceLine, string_view errorPrefix) {
    // The error message must contain `message`.
    if (diagnostic.message.find(message) == string::npos) {
        ADD_FAIL_CHECK_AT(filename.c_str(), range->start->line + 1,
                          fmt::format("{}Expected error of form:\n{}\nFound error:\n{}", errorPrefix,
                                      prettyPrintRangeComment(sourceLine, *range, toString()),
                                      prettyPrintRangeComment(sourceLine, *diagnostic.range,
                                                              fmt::format("error: {}", diagnostic.message))));
        return false;
    }
    return true;
}

unique_ptr<Range> RangeAssertion::makeRange(int sourceLine, int startChar, int endChar) {
    return make_unique<Range>(make_unique<Position>(sourceLine, startChar), make_unique<Position>(sourceLine, endChar));
}

vector<shared_ptr<ErrorAssertion>>
RangeAssertion::getErrorAssertions(const vector<shared_ptr<RangeAssertion>> &assertions) {
    vector<shared_ptr<ErrorAssertion>> rv;
    for (auto assertion : assertions) {
        if (auto assertionOfType = dynamic_pointer_cast<ErrorAssertion>(assertion)) {
            rv.push_back(assertionOfType);
        }
    }
    return rv;
}

vector<shared_ptr<RangeAssertion>> parseAssertionsForFile(const shared_ptr<core::File> &file) {
    vector<shared_ptr<RangeAssertion>> assertions;

    int nextChar = 0;
    // 'line' is from line linenum
    int lineNum = 0;
    // The last non-comment-assertion line that we've encountered.
    // When we encounter a comment assertion, it will refer to this
    // line.
    int lastSourceLineNum = 0;

    auto source = file->source();
    auto filename = string(file->path().begin(), file->path().end());
    auto &lineBreaks = file->lineBreaks();

    for (auto lineBreak : lineBreaks) {
        // Ignore first line break entry.
        if (lineBreak == -1) {
            continue;
        }
        string_view lineView = source.substr(nextChar, lineBreak - nextChar);
        string line = string(lineView.begin(), lineView.end());
        nextChar = lineBreak + 1;

        // Groups: Line up until first caret, carets, assertion type, assertion contents.
        smatch matches;
        if (regex_search(line, matches, rangeAssertionRegex)) {
            int numCarets = matches[2].str().size();
            auto textBeforeComment = matches.prefix().str();
            bool lineHasCode = !regex_match(textBeforeComment, whitespaceRegex);
            if (numCarets != 0) {
                // Position assertion assertions.
                if (lineNum == 0) {
                    ADD_FAIL_CHECK_AT(
                        filename.c_str(), lineNum + 1,
                        fmt::format(
                            "Invalid assertion comment found on line 1, before any code:\n{}\nAssertion comments that "
                            "point to "
                            "specific character ranges with carets (^) should come after the code they point to.",
                            line));
                    // Ignore erroneous comment.
                    continue;
                }
            }

            if (numCarets == 0 && lineHasCode) {
                // Line-based assertion comment is on a line w/ code, meaning
                // the assertion is for that line.
                lastSourceLineNum = lineNum;
            }

            string assertionType = matches[3].str();
            string assertionContents = matches[4].str();

            unique_ptr<Range> range;
            if (numCarets > 0) {
                int caretBeginPos = textBeforeComment.size() + matches[1].str().size();
                int caretEndPos = caretBeginPos + numCarets;
                range = RangeAssertion::makeRange(lastSourceLineNum, caretBeginPos, caretEndPos);
            } else if (assertionContents == "unexpected token tNL") {
                range = RangeAssertion::makeRange(lineNum);
            } else {
                range = RangeAssertion::makeRange(lastSourceLineNum);
            }

            if (numCarets != 0 && lineHasCode) {
                // Character-based assertion comment is on line w/ code, so
                // next line could point to code on this line.
                lastSourceLineNum = lineNum;
            }

            const auto &findConstructor = assertionConstructors.find(assertionType);
            if (findConstructor != assertionConstructors.end()) {
                assertions.push_back(
                    findConstructor->second(filename, range, lineNum, assertionContents, assertionType));
            } else if (!ignoredAssertionLabels.contains(assertionType)) {
                ADD_FAIL_CHECK_AT(
                    filename.c_str(), lineNum + 1,
                    fmt::format("Found unrecognized assertion of type `{}`. Expected one of {{{}}}.\nIf this is a "
                                "regular comment that just happens to be formatted like an assertion comment, you "
                                "can add the label to `ignoredAssertionLabels`.",
                                assertionType,
                                fmt::map_join(assertionConstructors.begin(), assertionConstructors.end(), ", ",
                                              [](const auto &entry) -> string { return entry.first; })));
            }
        } else {
            lastSourceLineNum = lineNum;
        }
        lineNum += 1;
    }
    return assertions;
}

vector<shared_ptr<RangeAssertion>>
RangeAssertion::parseAssertions(const UnorderedMap<string, shared_ptr<core::File>> filesAndContents) {
    vector<shared_ptr<RangeAssertion>> assertions;
    for (auto &fileAndContents : filesAndContents) {
        auto fileAssertions = parseAssertionsForFile(fileAndContents.second);
        assertions.insert(assertions.end(), make_move_iterator(fileAssertions.begin()),
                          make_move_iterator(fileAssertions.end()));
    }

    // Sort assertions in (filename, range, message) order
    fast_sort(assertions, RangeAssertion::compareByRange);

    return assertions;
}

unique_ptr<Location> RangeAssertion::getLocation(const LSPConfiguration &config) const {
    auto uri = filePathToUri(config, filename);
    return make_unique<Location>(uri, range->copy());
}

unique_ptr<DocumentHighlight> RangeAssertion::getDocumentHighlight() {
    return make_unique<DocumentHighlight>(range->copy());
}

tuple<string_view, vector<int>, string_view> getSymbolVersionAndOption(string_view assertionContents) {
    vector<int> versions;
    vector<string_view> split = absl::StrSplit(assertionContents, ' ');
    CHECK_GE(split.size(), 0);
    {
        INFO(fmt::format(
            "Invalid usage and def assertion; multiple words found:\n{}\nUsage and def assertions should be "
            "of the form:\n# [^*] [usage | def | type | type-def]: symbolname [version?] [option?]",
            assertionContents));
        CHECK_LT(split.size(), 4);
    }

    if (split.size() >= 2) {
        string_view versionString = split[1];
        for (auto str : absl::StrSplit(versionString, ',')) {
            versions.emplace_back(stoi(string(str)));
        }
    } else {
        versions.emplace_back(1);
    }

    string_view option;
    if (split.size() == 3) {
        option = split[2];
    }
    return make_tuple(split[0], versions, option);
}

DefAssertion::DefAssertion(string_view filename, unique_ptr<Range> &range, int assertionLine, string_view symbol,
                           int version, bool isDefOfSelf, bool isDefaultArgValue)
    : RangeAssertion(filename, range, assertionLine), symbol(symbol), version(version), isDefOfSelf(isDefOfSelf),
      isDefaultArgValue(isDefaultArgValue) {}

shared_ptr<DefAssertion> DefAssertion::make(string_view filename, unique_ptr<Range> &range, int assertionLine,
                                            string_view assertionContents, string_view assertionType) {
    auto [symbol, versions, option] = getSymbolVersionAndOption(assertionContents);
    auto notDefOfSelf = option == "not-def-of-self";
    auto defaultExpr = option == "default-arg-value";
    if (!notDefOfSelf && !defaultExpr && !option.empty()) {
        ADD_FAIL_CHECK_AT(string(filename).c_str(), assertionLine + 1,
                          fmt::format("Unexpected def assertion option: `{}`", option));
    }
    if (versions.size() > 1) {
        ADD_FAIL_CHECK_AT(
            string(filename).c_str(), assertionLine + 1,
            fmt::format("`def` assertions can only have a single version, but found multiple for symbol `{}` : {}",
                        symbol, absl::StrJoin(versions, ",")));
    }
    return make_shared<DefAssertion>(filename, range, assertionLine, symbol, versions[0], !notDefOfSelf, defaultExpr);
}

vector<unique_ptr<Location>> &extractLocations(ResponseMessage &respMsg) {
    static vector<unique_ptr<Location>> empty;
    auto &result = *(respMsg.result);
    auto &locationsOrNull = get<variant<JSONNullObject, vector<unique_ptr<Location>>>>(result);
    if (auto isNull = get_if<JSONNullObject>(&locationsOrNull)) {
        return empty;
    }
    return get<vector<unique_ptr<Location>>>(locationsOrNull);
}

vector<unique_ptr<DocumentHighlight>> &extractDocumentHighlights(ResponseMessage &respMsg) {
    static vector<unique_ptr<DocumentHighlight>> empty;
    auto &result = *(respMsg.result);
    auto &highlightsOrNull = get<variant<JSONNullObject, vector<unique_ptr<DocumentHighlight>>>>(result);
    if (auto isNull = get_if<JSONNullObject>(&highlightsOrNull)) {
        return empty;
    }
    return get<vector<unique_ptr<DocumentHighlight>>>(highlightsOrNull);
}

void DefAssertion::check(const UnorderedMap<string, shared_ptr<core::File>> &sourceFileContents, LSPWrapper &lspWrapper,
                         int &nextId, const Location &queryLoc,
                         const std::vector<std::shared_ptr<DefAssertion>> &definitions) {
    REQUIRE_FALSE(definitions.empty());
    const int line = queryLoc.range->start->line;
    // Can only query with one character, so just use the first one.
    const int character = queryLoc.range->start->character;
    const auto &config = lspWrapper.config();
    auto locSourceLine = getLine(config, sourceFileContents, queryLoc);
    string locFilename = uriToFilePath(config, queryLoc.uri);

    const int id = nextId++;
    auto responses = getLSPResponsesFor(lspWrapper, makeDefinitionRequest(id, queryLoc.uri, line, character));
    {
        INFO("Unexpected number of responses to a `textDocument/definition` request.");
        REQUIRE_EQ(1, responses.size());
    }
    assertResponseMessage(id, *responses.at(0));

    auto &respMsg = responses.at(0)->asResponse();
    REQUIRE(respMsg.result.has_value());
    REQUIRE_FALSE(respMsg.error.has_value());
    auto &locations = extractLocations(respMsg);

    if (definitions.front()->symbol == NOTHING_LABEL) {
        // Special case: Nothing should be defined here.
        for (auto &location : locations) {
            ADD_FAIL_CHECK_AT(
                locFilename.c_str(), line + 1,
                fmt::format(
                    "Sorbet returned a definition for a location that we expected no definition for. For "
                    "location:\n{}\nFound definition:\n{}",
                    prettyPrintRangeComment(locSourceLine, *makeRange(line, character, character + 1), ""),
                    prettyPrintRangeComment(getLine(config, sourceFileContents, *location), *location->range, "")));
        }
        return;
    }

    vector<unique_ptr<Location>> expectedLocations;
    for (auto &def : definitions) {
        expectedLocations.emplace_back(def->getLocation(config));
    }
    auto diff = diffLocations(expectedLocations, locations, [](const auto &a, const auto &b) -> int {
        // Note: Sorbet will point to the *statement* that defines the symbol, not just the symbol.
        // For example, it'll point to "class Foo" instead of just "Foo", or `5` in `a = 5` instead of `a`.
        // Thus, we just check that it returns the same line.
        if (a.uri == b.uri && a.range->start->line == b.range->start->line) {
            return 0;
        }
        return a.cmp(b);
    });

    for (auto &missing : diff.missing) {
        ADD_FAIL_CHECK_AT(
            locFilename.c_str(), line + 1,
            fmt::format("Sorbet did not return an expected definition for location. Expected "
                        "definition of:\n{}\nTo include:\n{}",
                        prettyPrintRangeComment(locSourceLine, *makeRange(line, character, character + 1), ""),
                        prettyPrintRangeComment(getLine(config, sourceFileContents, *missing), *missing->range, "")));
    }

    for (auto &unexpected : diff.unexpected) {
        ADD_FAIL_CHECK_AT(
            locFilename.c_str(), line + 1,
            fmt::format(
                "Sorbet reported unexpected definition for location. Definition at:\n{}\nReported an "
                "unexpected (additional?) definition at:\n{}",
                prettyPrintRangeComment(locSourceLine, *makeRange(line, character, character + 1), ""),
                prettyPrintRangeComment(getLine(config, sourceFileContents, *unexpected), *unexpected->range, "")));
    }
}

void UsageAssertion::check(const UnorderedMap<string, shared_ptr<core::File>> &sourceFileContents,
                           LSPWrapper &lspWrapper, int &nextId, string_view symbol, const Location &queryLoc,
                           const vector<shared_ptr<RangeAssertion>> &allLocs) {
    const int line = queryLoc.range->start->line;
    // Can only query with one character, so just use the first one.
    const int character = queryLoc.range->start->character;
    const auto &config = lspWrapper.config();
    auto locSourceLine = getLine(config, sourceFileContents, queryLoc);
    string locFilename = uriToFilePath(config, queryLoc.uri);

    auto referenceParams =
        make_unique<ReferenceParams>(make_unique<TextDocumentIdentifier>(queryLoc.uri),
                                     // TODO: Try with this false, too.
                                     make_unique<Position>(line, character), make_unique<ReferenceContext>(true));
    int id = nextId++;
    auto responses =
        getLSPResponsesFor(lspWrapper, make_unique<LSPMessage>(make_unique<RequestMessage>(
                                           "2.0", id, LSPMethod::TextDocumentReferences, move(referenceParams))));
    if (responses.size() != 1) {
        INFO("Unexpected number of responses to a `textDocument/references` request.");
        CHECK_EQ(1, responses.size());
        return;
    }

    assertResponseMessage(id, *responses.at(0));
    auto &respMsg = responses.at(0)->asResponse();
    REQUIRE(respMsg.result.has_value());
    REQUIRE_FALSE(respMsg.error.has_value());
    auto &locations = extractLocations(respMsg);
    if (symbol == NOTHING_LABEL) {
        // Special case: This location should not report usages of anything.
        for (auto &foundLocation : locations) {
            auto actualFilePath = uriToFilePath(config, foundLocation->uri);
            ADD_FAIL_CHECK_AT(
                actualFilePath.c_str(), foundLocation->range->start->line + 1,
                fmt::format(
                    "Sorbet returned references for a location that should not report references.\nGiven location "
                    "at:\n{}\nSorbet reported an unexpected reference at:\n{}",
                    prettyPrintRangeComment(locSourceLine, *makeRange(line, character, character + 1), ""),
                    prettyPrintRangeComment(getLine(config, sourceFileContents, *foundLocation), *foundLocation->range,
                                            "")));
        }
        return;
    }

    assertLocationsMatch(config, sourceFileContents, symbol, allLocs, line, character, locSourceLine, locFilename,
                         locations, "reference");
}

void UsageAssertion::checkHighlights(const UnorderedMap<string, shared_ptr<core::File>> &sourceFileContents,
                                     LSPWrapper &lspWrapper, int &nextId, string_view symbol, const Location &queryLoc,
                                     const vector<shared_ptr<RangeAssertion>> &allLocs) {
    const int line = queryLoc.range->start->line;
    // Can only query with one character, so just use the first one.
    const int character = queryLoc.range->start->character;
    const auto &config = lspWrapper.config();
    auto locSourceLine = getLine(config, sourceFileContents, queryLoc);
    string locFilename = uriToFilePath(config, queryLoc.uri);

    int id = nextId++;
    auto request = make_unique<LSPMessage>(make_unique<RequestMessage>(
        "2.0", id, LSPMethod::TextDocumentDocumentHighlight,
        make_unique<TextDocumentPositionParams>(make_unique<TextDocumentIdentifier>(string(queryLoc.uri)),
                                                make_unique<Position>(line, character))));

    auto responses = getLSPResponsesFor(lspWrapper, move(request));
    if (responses.size() != 1) {
        INFO("Unexpected number of responses to a `textDocument/documentHighlight` request.");
        CHECK_EQ(1, responses.size());
        return;
    }

    assertResponseMessage(id, *responses.at(0));
    auto &respMsg = responses.at(0)->asResponse();
    REQUIRE(respMsg.result.has_value());
    REQUIRE_FALSE(respMsg.error.has_value());
    auto &highlights = extractDocumentHighlights(respMsg);

    // Convert highlights to locations, used by common test functions across assertions involving multiple files.
    vector<unique_ptr<Location>> locations;
    for (auto const &highlight : highlights) {
        auto location = make_unique<Location>(queryLoc.uri, move(highlight->range));
        locations.push_back(move(location));
    }

    if (symbol == NOTHING_LABEL) {
        // Special case: This location should not report usages of anything.
        for (auto &foundLocation : locations) {
            auto actualFilePath = uriToFilePath(config, foundLocation->uri);
            ADD_FAIL_CHECK_AT(
                actualFilePath.c_str(), foundLocation->range->start->line + 1,
                fmt::format(
                    "Sorbet returned references for a highlight that should not report references.\nGiven location "
                    "at:\n{}\nSorbet reported an unexpected reference at:\n{}",
                    prettyPrintRangeComment(locSourceLine, *RangeAssertion::makeRange(line, character, character + 1),
                                            ""),
                    prettyPrintRangeComment(getLine(config, sourceFileContents, *foundLocation), *foundLocation->range,
                                            "")));
        }
        return;
    }

    assertLocationsMatch(config, sourceFileContents, symbol, allLocs, line, character, locSourceLine, locFilename,
                         locations, "highlight");
}

string DefAssertion::toString() const {
    return fmt::format("def: {}", symbol);
}

UsageAssertion::UsageAssertion(string_view filename, unique_ptr<Range> &range, int assertionLine, string_view symbol,
                               vector<int> versions)
    : RangeAssertion(filename, range, assertionLine), symbol(symbol), versions(versions) {}

shared_ptr<UsageAssertion> UsageAssertion::make(string_view filename, unique_ptr<Range> &range, int assertionLine,
                                                string_view assertionContents, string_view assertionType) {
    auto [symbol, versions, option] = getSymbolVersionAndOption(assertionContents);
    if (!option.empty()) {
        ADD_FAIL_CHECK_AT(string(filename).c_str(), assertionLine + 1,
                          fmt::format("Unexpected usage assertion option: `{}`", option));
    }
    return make_shared<UsageAssertion>(filename, range, assertionLine, symbol, versions);
}

string UsageAssertion::toString() const {
    return fmt::format("usage: {}", symbol);
}

TypeDefAssertion::TypeDefAssertion(string_view filename, unique_ptr<Range> &range, int assertionLine,
                                   string_view symbol)
    : RangeAssertion(filename, range, assertionLine), symbol(symbol) {}

shared_ptr<TypeDefAssertion> TypeDefAssertion::make(string_view filename, unique_ptr<Range> &range, int assertionLine,
                                                    string_view assertionContents, string_view assertionType) {
    auto [symbol, _versions, option] = getSymbolVersionAndOption(assertionContents);
    if (!option.empty()) {
        ADD_FAIL_CHECK_AT(string(filename).c_str(), assertionLine + 1,
                          fmt::format("Unexpected type-def assertion option: `{}`", option));
    }
    return make_shared<TypeDefAssertion>(filename, range, assertionLine, symbol);
}

void TypeDefAssertion::check(const UnorderedMap<string, shared_ptr<core::File>> &sourceFileContents,
                             LSPWrapper &lspWrapper, int &nextId, string_view symbol, const Location &queryLoc,
                             const std::vector<std::shared_ptr<RangeAssertion>> &typeDefs) {
    const int line = queryLoc.range->start->line;
    // Can only query with one character, so just use the first one.
    const int character = queryLoc.range->start->character;
    const auto &config = lspWrapper.config();
    auto locSourceLine = getLine(config, sourceFileContents, queryLoc);
    string locFilename = uriToFilePath(config, queryLoc.uri);

    const int id = nextId++;
    auto request = make_unique<LSPMessage>(make_unique<RequestMessage>(
        "2.0", id, LSPMethod::TextDocumentTypeDefinition,
        make_unique<TextDocumentPositionParams>(make_unique<TextDocumentIdentifier>(string(queryLoc.uri)),
                                                make_unique<Position>(line, character))));
    auto responses = getLSPResponsesFor(lspWrapper, move(request));
    REQUIRE_EQ(1, responses.size());

    assertResponseMessage(id, *responses.at(0));
    auto &respMsg = responses.at(0)->asResponse();
    REQUIRE(respMsg.result.has_value());
    REQUIRE_FALSE(respMsg.error.has_value());

    auto &locations = extractLocations(respMsg);

    if (symbol == NOTHING_LABEL) {
        // can't add type-def for NOTHING_LABEL
        for (auto &location : locations) {
            auto filePath = uriToFilePath(config, location->uri);
            ADD_FAIL_CHECK_AT(
                filePath.c_str(), location->range->start->line + 1,
                fmt::format(
                    "Sorbet returned references for a location that should not report references.\nGiven go to "
                    "type "
                    "def "
                    "here:\n{}\nSorbet reported an unexpected definition at:\n{}",
                    prettyPrintRangeComment(locSourceLine, *makeRange(line, character, character + 1), ""),
                    prettyPrintRangeComment(getLine(config, sourceFileContents, *location), *location->range, "")));
        }
        return;
    }

    if (typeDefs.empty()) {
        ADD_FAIL_CHECK_AT(
            locFilename.c_str(), line + 1,
            fmt::format("There are no 'type-def: {0}' assertions for this 'type: {0}' assertion:\n{1}\n"
                        "To assert that there are no results, use the {2} label",
                        symbol, prettyPrintRangeComment(locSourceLine, *makeRange(line, character, character + 1), ""),
                        NOTHING_LABEL));
        return;
    }

    assertLocationsMatch(config, sourceFileContents, symbol, typeDefs, line, character, locSourceLine, locFilename,
                         locations, "type definition");
}

string TypeDefAssertion::toString() const {
    return fmt::format("type-def: {}", symbol);
}

TypeAssertion::TypeAssertion(string_view filename, unique_ptr<Range> &range, int assertionLine, string_view symbol)
    : RangeAssertion(filename, range, assertionLine), symbol(symbol) {}

shared_ptr<TypeAssertion> TypeAssertion::make(string_view filename, unique_ptr<Range> &range, int assertionLine,
                                              string_view assertionContents, string_view assertionType) {
    auto [symbol, _versions, option] = getSymbolVersionAndOption(assertionContents);
    if (!option.empty()) {
        ADD_FAIL_CHECK_AT(string(filename).c_str(), assertionLine + 1,
                          fmt::format("Unexpected type assertion option: `{}`", option));
    }
    return make_shared<TypeAssertion>(filename, range, assertionLine, symbol);
}

string TypeAssertion::toString() const {
    return fmt::format("type: {}", symbol);
}

void reportMissingError(const string &filename, const ErrorAssertion &assertion, string_view sourceLine,
                        string_view errorPrefix, bool missingDuplicate = false) {
    auto coreMessage = missingDuplicate ? "Error was not duplicated" : "Did not find expected error";
    auto messagePostfix = missingDuplicate ? "\nYou can fix this error by changing the assertion to `error:`." : "";
    ADD_FAIL_CHECK_AT(filename.c_str(), assertion.range->start->line + 1,
                      fmt::format("{}{}:\n{}{}", errorPrefix, coreMessage,
                                  prettyPrintRangeComment(sourceLine, *assertion.range, assertion.toString()),
                                  messagePostfix));
}

void reportUnexpectedError(const string &filename, const Diagnostic &diagnostic, string_view sourceLine,
                           string_view errorPrefix) {
    ADD_FAIL_CHECK_AT(
        filename.c_str(), diagnostic.range->start->line + 1,
        fmt::format(
            "{}Found unexpected error:\n{}\nNote: If there is already an assertion for this error, then this is a "
            "duplicate error. Change the assertion to `# error-with-dupes: <error message>` if the duplicate is "
            "expected.",
            errorPrefix,
            prettyPrintRangeComment(sourceLine, *diagnostic.range, fmt::format("error: {}", diagnostic.message))));
}

string getSourceLine(const UnorderedMap<string, shared_ptr<core::File>> &sourceFileContents, const string &filename,
                     int line) {
    auto it = sourceFileContents.find(filename);
    if (it == sourceFileContents.end()) {
        FAIL_CHECK(fmt::format("Unable to find referenced source file `{}`", filename));
        return "";
    }

    auto &file = it->second;
    if (line >= file->lineCount()) {
        ADD_FAIL_CHECK_AT(filename.c_str(), line + 1, "Invalid line number for range.");
        return "";
    } else {
        // Note: line is a 0-indexed line number, but file uses 1-indexed line numbers.
        auto lineView = file->getLine(line + 1);
        return string(lineView.begin(), lineView.end());
    }
}

bool isDuplicateDiagnostic(string_view filename, ErrorAssertion *assertion, const Diagnostic &d) {
    return assertion && assertion->matchesDuplicateErrors && assertion->matches(filename, *d.range) == 0 &&
           d.message.find(assertion->message) != string::npos;
}

bool ErrorAssertion::checkAll(const UnorderedMap<string, shared_ptr<core::File>> &files,
                              vector<shared_ptr<ErrorAssertion>> errorAssertions,
                              map<string, vector<unique_ptr<Diagnostic>>> &filenamesAndDiagnostics,
                              string errorPrefix) {
    // Sort input error assertions so they are in (filename, line, column) order.
    fast_sort(errorAssertions, RangeAssertion::compareByRange);

    auto assertionsIt = errorAssertions.begin();

    bool success = true;

    // Due to map's default sort order, this loop iterates over diagnostics in filename order.
    for (auto &filenameAndDiagnostics : filenamesAndDiagnostics) {
        auto &filename = filenameAndDiagnostics.first;
        auto &diagnostics = filenameAndDiagnostics.second;

        // Sort diagnostics within file in range, message order.
        // This explicit sort, combined w/ the map's implicit sort order, ensures that this loop iterates over
        // diagnostics in (filename, range, message) order -- matching the sort order of errorAssertions.
        fast_sort(diagnostics, [](const unique_ptr<Diagnostic> &a, const unique_ptr<Diagnostic> &b) -> bool {
            const int rangeCmp = a->range->cmp(*b->range);
            if (rangeCmp != 0) {
                return rangeCmp < 0;
            }
            return a->message.compare(b->message) < 0;
        });

        auto diagnosticsIt = diagnostics.begin();
        ErrorAssertion *lastAssertion = nullptr;
        bool lastAssertionMatchedDuplicate = false;

        while (diagnosticsIt != diagnostics.end() && assertionsIt != errorAssertions.end()) {
            // See if the ranges match.
            auto &diagnostic = *diagnosticsIt;
            auto &assertion = *assertionsIt;

            if (isDuplicateDiagnostic(filename, lastAssertion, *diagnostic)) {
                diagnosticsIt++;
                lastAssertionMatchedDuplicate = true;
                continue;
            } else {
                if (lastAssertion && lastAssertion->matchesDuplicateErrors && !lastAssertionMatchedDuplicate) {
                    reportMissingError(lastAssertion->filename, *lastAssertion,
                                       getSourceLine(files, lastAssertion->filename, lastAssertion->range->start->line),
                                       errorPrefix, true);
                    success = false;
                }
                lastAssertionMatchedDuplicate = false;
                lastAssertion = nullptr;
            }

            const int cmp = assertion->matches(filename, *diagnostic->range);
            if (cmp > 0) {
                // Diagnostic comes *before* this assertion, so we don't
                // have an assertion that matches the diagnostic.
                reportUnexpectedError(filename, *diagnostic,
                                      getSourceLine(files, filename, diagnostic->range->start->line), errorPrefix);
                // We've 'consumed' the diagnostic -- nothing matches it.
                diagnosticsIt++;
                success = false;
            } else if (cmp < 0) {
                // Diagnostic comes *after* this assertion
                // We don't have a diagnostic that matches the assertion.
                reportMissingError(assertion->filename, *assertion,
                                   getSourceLine(files, assertion->filename, assertion->range->start->line),
                                   errorPrefix);
                // We've 'consumed' this error assertion -- nothing matches it.
                assertionsIt++;
                success = false;
            } else {
                // Ranges match, so check the assertion.
                success = assertion->check(*diagnostic,
                                           getSourceLine(files, assertion->filename, assertion->range->start->line),
                                           errorPrefix) &&
                          success;
                // We've 'consumed' the diagnostic and assertion.
                // Save assertion in case it matches multiple diagnostics.
                lastAssertion = assertion.get();
                diagnosticsIt++;
                assertionsIt++;
            }
        }

        while (diagnosticsIt != diagnostics.end()) {
            // We had more diagnostics than error assertions.
            auto &diagnostic = *diagnosticsIt;
            if (isDuplicateDiagnostic(filename, lastAssertion, *diagnostic)) {
                lastAssertionMatchedDuplicate = true;
            } else {
                reportUnexpectedError(filename, *diagnostic,
                                      getSourceLine(files, filename, diagnostic->range->start->line), errorPrefix);
                success = false;

                if (lastAssertion && lastAssertion->matchesDuplicateErrors && !lastAssertionMatchedDuplicate) {
                    reportMissingError(lastAssertion->filename, *lastAssertion,
                                       getSourceLine(files, lastAssertion->filename, lastAssertion->range->start->line),
                                       errorPrefix, true);
                }
                lastAssertion = nullptr;
                lastAssertionMatchedDuplicate = false;
            }
            diagnosticsIt++;
        }
    }

    while (assertionsIt != errorAssertions.end()) {
        // Had more error assertions than diagnostics
        reportMissingError((*assertionsIt)->filename, **assertionsIt,
                           getSourceLine(files, (*assertionsIt)->filename, (*assertionsIt)->range->start->line),
                           errorPrefix);
        success = false;
        assertionsIt++;
    }
    return success;
}

shared_ptr<BooleanPropertyAssertion> BooleanPropertyAssertion::make(string_view filename, unique_ptr<Range> &range,
                                                                    int assertionLine, string_view assertionContents,
                                                                    string_view assertionType) {
    return make_shared<BooleanPropertyAssertion>(filename, range, assertionLine, assertionContents == "true",
                                                 assertionType);
}

optional<bool> BooleanPropertyAssertion::getValue(string_view type,
                                                  const vector<shared_ptr<RangeAssertion>> &assertions) {
    {
        INFO("Unrecognized boolean property assertion: " << type);
        CHECK_NE(assertionConstructors.find(string(type)), assertionConstructors.end());
    }
    for (auto &assertion : assertions) {
        if (auto boolAssertion = dynamic_pointer_cast<BooleanPropertyAssertion>(assertion)) {
            if (boolAssertion->assertionType == type) {
                return boolAssertion->value;
            }
        }
    }
    return nullopt;
}

BooleanPropertyAssertion::BooleanPropertyAssertion(string_view filename, unique_ptr<Range> &range, int assertionLine,
                                                   bool value, string_view assertionType)
    : RangeAssertion(filename, range, assertionLine), assertionType(string(assertionType)), value(value){};

string BooleanPropertyAssertion::toString() const {
    return fmt::format("{}: {}", assertionType, value);
}

shared_ptr<StringPropertyAssertion> StringPropertyAssertion::make(string_view filename, unique_ptr<Range> &range,
                                                                  int assertionLine, string_view assertionContents,
                                                                  string_view assertionType) {
    return make_shared<StringPropertyAssertion>(filename, range, assertionLine, assertionContents.data(),
                                                assertionType);
}

optional<std::string> StringPropertyAssertion::getValue(string_view type,
                                                        const vector<shared_ptr<RangeAssertion>> &assertions) {
    {
        INFO("Unrecognized string property assertion: " << type);
        CHECK_NE(assertionConstructors.find(string(type)), assertionConstructors.end());
    }
    for (auto &assertion : assertions) {
        if (auto stringAssertion = dynamic_pointer_cast<StringPropertyAssertion>(assertion)) {
            if (stringAssertion->assertionType == type) {
                return stringAssertion->value;
            }
        }
    }
    return nullopt;
}

StringPropertyAssertion::StringPropertyAssertion(string_view filename, unique_ptr<Range> &range, int assertionLine,
                                                 std::string value, string_view assertionType)
    : RangeAssertion(filename, range, assertionLine), assertionType(string(assertionType)), value(value){};

std::string StringPropertyAssertion::toString() const {
    return fmt::format("{}: {}", assertionType, value);
}

shared_ptr<FastPathAssertion> FastPathAssertion::make(string_view filename, unique_ptr<Range> &range, int assertionLine,
                                                      string_view assertionContents, string_view assertionType) {
    optional<vector<string>> expectedFiles;
    if (!assertionContents.empty()) {
        expectedFiles = absl::StrSplit(assertionContents, ',');
        fast_sort(*expectedFiles);
    }
    return make_shared<FastPathAssertion>(filename, range, assertionLine, std::move(expectedFiles));
}

optional<shared_ptr<FastPathAssertion>> FastPathAssertion::get(const vector<shared_ptr<RangeAssertion>> &assertions) {
    for (auto &assertion : assertions) {
        if (auto fastPathAssertion = dynamic_pointer_cast<FastPathAssertion>(assertion)) {
            return fastPathAssertion;
        }
    }
    return nullopt;
}

FastPathAssertion::FastPathAssertion(string_view filename, unique_ptr<Range> &range, int assertionLine,
                                     optional<vector<string>> expectedFiles)
    : RangeAssertion(filename, range, assertionLine), expectedFiles(move(expectedFiles)) {}

void FastPathAssertion::check(SorbetTypecheckRunInfo &info, string_view folder, int updateVersion,
                              string_view errorPrefix) {
    string updateFile = fmt::format("{}.{}.rbupdate", filename.substr(0, -3), updateVersion);
    if (!info.fastPath) {
        ADD_FAIL_CHECK_AT(updateFile.c_str(), assertionLine,
                          errorPrefix << "Expected file update to take fast path, but it took the slow path.");
    }
    if (expectedFiles.has_value()) {
        vector<string> expectedFilePaths;
        for (auto &f : *expectedFiles) {
            expectedFilePaths.push_back(absl::StrCat(folder, f));
        }
        fast_sort(info.filesTypechecked);
        vector<string> unTypecheckedFiles;
        set_difference(expectedFilePaths.begin(), expectedFilePaths.end(), info.filesTypechecked.begin(),
                       info.filesTypechecked.end(), back_inserter(unTypecheckedFiles));
        for (auto &f : unTypecheckedFiles) {
            ADD_FAIL_CHECK_AT(updateFile.c_str(), assertionLine,
                              errorPrefix
                                  << fmt::format("Expected file update to cause {} to also be typechecked.", f));
        }
    }
}

string FastPathAssertion::toString() const {
    return fmt::format("FastPathAssertion: {}", expectedFiles ? fmt::format("{}", fmt::join(*expectedFiles, ",")) : "");
}

shared_ptr<HoverAssertion> HoverAssertion::make(string_view filename, unique_ptr<Range> &range, int assertionLine,
                                                string_view assertionContents, string_view assertionType) {
    return make_shared<HoverAssertion>(filename, range, assertionLine, assertionContents);
}
HoverAssertion::HoverAssertion(string_view filename, unique_ptr<Range> &range, int assertionLine, string_view message)
    : RangeAssertion(filename, range, assertionLine), message(string(message)) {}

void HoverAssertion::checkAll(const vector<shared_ptr<RangeAssertion>> &assertions,
                              const UnorderedMap<string, shared_ptr<core::File>> &sourceFileContents,
                              LSPWrapper &wrapper, int &nextId, string errorPrefix) {
    for (auto assertion : assertions) {
        if (auto assertionOfType = dynamic_pointer_cast<HoverAssertion>(assertion)) {
            assertionOfType->check(sourceFileContents, wrapper, nextId, errorPrefix);
        }
    }
}

// Retrieve contents of a Hover response as a string.
string_view hoverToString(variant<JSONNullObject, unique_ptr<Hover>> &hoverResult) {
    if (auto nullResp = get_if<JSONNullObject>(&hoverResult)) {
        return NULL_LABEL;
    } else {
        auto &hover = get<unique_ptr<Hover>>(hoverResult);
        string_view value = hover->contents->value;
        if (value.empty()) {
            return NOTHING_LABEL;
        }
        return value;
    }
}

// Returns `true` if `line` matches a full line of text in `text`.
bool containsLine(string_view text, string_view line) {
    for (int pos = text.find(line); pos != string::npos; pos = text.find(line, pos + 1)) {
        const bool startsOnNewLine = pos == 0 || text.at(pos - 1) == '\n';
        const bool endsLine = pos + line.size() == text.size() || text.at(pos + line.size()) == '\n';
        if (startsOnNewLine && endsLine) {
            return true;
        }
    }
    return false;
}

void HoverAssertion::check(const UnorderedMap<string, shared_ptr<core::File>> &sourceFileContents, LSPWrapper &wrapper,
                           int &nextId, string errorPrefix) {
    const auto &config = wrapper.config();
    auto uri = filePathToUri(config, filename);
    auto pos = make_unique<TextDocumentPositionParams>(make_unique<TextDocumentIdentifier>(uri), range->start->copy());
    auto id = nextId++;
    auto msg = make_unique<LSPMessage>(make_unique<RequestMessage>("2.0", id, LSPMethod::TextDocumentHover, move(pos)));
    auto responses = getLSPResponsesFor(wrapper, move(msg));
    REQUIRE_EQ(responses.size(), 1);
    auto &responseMsg = responses.at(0);
    REQUIRE(responseMsg->isResponse());
    auto &response = responseMsg->asResponse();
    REQUIRE(response.result.has_value());
    auto &hoverResponse = get<variant<JSONNullObject, unique_ptr<Hover>>>(*response.result);
    auto hoverContents = hoverToString(hoverResponse);

    // Match a full line. Makes it possible to disambiguate `String` and `T.nilable(String)`.
    if (!containsLine(hoverContents, this->message)) {
        auto sourceLine = getSourceLine(sourceFileContents, filename, range->start->line);
        ADD_FAIL_CHECK_AT(
            filename.c_str(), range->start->line + 1,
            fmt::format("{}Expected hover contents:\n{}\nFound hover contents:\n{}", errorPrefix,
                        prettyPrintRangeComment(sourceLine, *range, toString()),
                        prettyPrintRangeComment(sourceLine, *range, fmt::format("hover: {}", hoverContents))));
    }
}

string HoverAssertion::toString() const {
    return fmt::format("hover: {}", message);
}

shared_ptr<CompletionAssertion> CompletionAssertion::make(string_view filename, unique_ptr<Range> &range,
                                                          int assertionLine, string_view assertionContents,
                                                          string_view assertionType) {
    return make_shared<CompletionAssertion>(filename, range, assertionLine, assertionContents);
}
CompletionAssertion::CompletionAssertion(string_view filename, unique_ptr<Range> &range, int assertionLine,
                                         string_view message)
    : RangeAssertion(filename, range, assertionLine), message(string(message)) {}

void CompletionAssertion::checkAll(const vector<shared_ptr<RangeAssertion>> &assertions,
                                   const UnorderedMap<string, shared_ptr<core::File>> &sourceFileContents,
                                   LSPWrapper &wrapper, int &nextId, string errorPrefix) {
    for (auto assertion : assertions) {
        if (auto assertionOfType = dynamic_pointer_cast<CompletionAssertion>(assertion)) {
            assertionOfType->check(sourceFileContents, wrapper, nextId, errorPrefix);
        }
    }
}

void CompletionAssertion::check(const UnorderedMap<string, shared_ptr<core::File>> &sourceFileContents,
                                LSPWrapper &wrapper, int &nextId, string errorPrefix) {
    auto completionList = doTextDocumentCompletion(wrapper, *this->range, nextId, this->filename);
    {
        INFO("doTextDocumentCompletion failed; see error above.");
        REQUIRE_NE(completionList, nullptr);
    }

    string actualMessage =
        completionList->items.empty()
            ? "(nothing)"
            : fmt::format("{}", fmt::map_join(completionList->items.begin(), completionList->items.end(), ", ",
                                              [](const auto &item) -> string { return item->label; }));

    auto partial = absl::EndsWith(this->message, ", ...");
    if (partial) {
        auto prefix = this->message.substr(0, this->message.size() - 5);
        if (!absl::StartsWith(actualMessage, prefix)) {
            auto sourceLine = getSourceLine(sourceFileContents, filename, range->start->line);
            ADD_FAIL_CHECK_AT(
                filename.c_str(), range->start->line + 1,
                fmt::format("{}Expected partial completion contents:\n{}\nFound incompatible completion contents:\n{}",
                            errorPrefix, prettyPrintRangeComment(sourceLine, *range, toString()),
                            prettyPrintRangeComment(sourceLine, *range, fmt::format("completion: {}", actualMessage))));
        }
    } else {
        if (this->message != actualMessage) {
            auto sourceLine = getSourceLine(sourceFileContents, filename, range->start->line);
            ADD_FAIL_CHECK_AT(
                filename.c_str(), range->start->line + 1,
                fmt::format("{}Expected completion contents:\n{}\nFound completion contents:\n{}", errorPrefix,
                            prettyPrintRangeComment(sourceLine, *range, toString()),
                            prettyPrintRangeComment(sourceLine, *range, fmt::format("completion: {}", actualMessage))));
        }
    }
}

string CompletionAssertion::toString() const {
    return fmt::format("completion: {}", message);
}

shared_ptr<ApplyCompletionAssertion> ApplyCompletionAssertion::make(string_view filename, unique_ptr<Range> &range,
                                                                    int assertionLine, string_view assertionContents,
                                                                    string_view assertionType) {
    static const regex versionIndexRegex(R"(^\[(\w+)\]\s+item:\s+(\d+)$)");

    smatch matches;
    string assertionContentsString = string(assertionContents);
    if (regex_search(assertionContentsString, matches, versionIndexRegex)) {
        auto version = matches[1].str();
        auto index = stoi(matches[2].str());
        return make_shared<ApplyCompletionAssertion>(filename, range, assertionLine, version, index);
    }

    ADD_FAIL_CHECK_AT(
        string(filename).c_str(), assertionLine + 1,
        fmt::format("Improperly formatted apply-completion assertion. Expected '[<version>] <index>'. Found '{}'",
                    assertionContents));

    return nullptr;
}

ApplyCompletionAssertion::ApplyCompletionAssertion(string_view filename, unique_ptr<Range> &range, int assertionLine,
                                                   string_view version, int index)
    : RangeAssertion(filename, range, assertionLine), version(string(version)), index(index) {}

void ApplyCompletionAssertion::checkAll(const vector<shared_ptr<RangeAssertion>> &assertions,
                                        const UnorderedMap<string, shared_ptr<core::File>> &sourceFileContents,
                                        LSPWrapper &wrapper, int &nextId, string errorPrefix) {
    for (auto assertion : assertions) {
        if (auto assertionOfType = dynamic_pointer_cast<ApplyCompletionAssertion>(assertion)) {
            assertionOfType->check(sourceFileContents, wrapper, nextId, errorPrefix);
        }
    }
}

void ApplyCompletionAssertion::check(const UnorderedMap<std::string, std::shared_ptr<core::File>> &sourceFileContents,
                                     LSPWrapper &wrapper, int &nextId, std::string errorPrefix) {
    auto completionList = doTextDocumentCompletion(wrapper, *this->range, nextId, this->filename);
    {
        INFO("doTextDocumentCompletion failed; see error above.");
        REQUIRE_NE(completionList, nullptr);
    }

    auto &items = completionList->items;
    REQUIRE_LE(0, this->index);
    REQUIRE_LT(this->index, items.size());

    auto &completionItem = items[this->index];

    auto it = sourceFileContents.find(this->filename);
    {
        INFO(fmt::format("Unable to find source file `{}`", this->filename));
        REQUIRE_NE(it, sourceFileContents.end());
    }
    auto &file = it->second;

    auto expectedUpdatedFilePath = updatedFilePath(this->filename, this->version);

    string expectedEditedFileContents;
    try {
        expectedEditedFileContents = FileOps::read(expectedUpdatedFilePath);
    } catch (FileNotFoundException e) {
        ADD_FAIL_CHECK_AT(filename.c_str(), this->assertionLine + 1,
                          fmt::format("Missing {} which should contain test file after applying code actions.",
                                      expectedUpdatedFilePath));
        return;
    }

    REQUIRE_NE(completionItem->textEdit, nullopt);
    auto &textEdit = completionItem->textEdit.value();
    auto actualEditedFileContents = applyEdit(file->source(), *file, *textEdit->range, textEdit->newText);

    {
        CHECK_EQ_DIFF(expectedEditedFileContents, actualEditedFileContents,
                      "The expected (rbedited) file contents for this completion did not match the actual file "
                      "contents post-edit");
    }
}

string ApplyCompletionAssertion::toString() const {
    return fmt::format("apply-completion: [{}] item: {}", version, index);
}

shared_ptr<ApplyRenameAssertion> ApplyRenameAssertion::make(string_view filename, unique_ptr<Range> &range,
                                                            int assertionLine, string_view assertionContents,
                                                            string_view assertionType) {
    static const regex newNameRegex(
        R"(^\[(\w+)\]\s+(?:(?:newName:\s+(\w+))?\s?(?:invalid:\s+(true))??\s?(?:expectedErrorMessage:\s+(.+))?)$)");

    smatch matches;
    string assertionContentsString = string(assertionContents);
    if (regex_search(assertionContentsString, matches, newNameRegex)) {
        auto version = matches[1].str();
        auto newName = matches[2].str();
        auto invalid = !matches[3].str().empty();
        auto expectedErrorMessage = matches[4].str();
        if (!newName.empty() || invalid) {
            return make_shared<ApplyRenameAssertion>(filename, range, assertionLine, version, newName, invalid,
                                                     expectedErrorMessage);
        }
    }

    ADD_FAIL_CHECK_AT(string(filename).c_str(), assertionLine + 1,
                      fmt::format("Improperly formatted apply-rename assertion. Expected '[<version>] newName: <name> "
                                  "(invalid: true) (expectedErrorMessage: <message>)'. Found '{}' in file {}",
                                  assertionContents, filename));

    return nullptr;
}

ApplyRenameAssertion::ApplyRenameAssertion(string_view filename, unique_ptr<Range> &range, int assertionLine,
                                           string_view version, string newName, bool invalid,
                                           string expectedErrorMessage)
    : RangeAssertion(filename, range, assertionLine), version(string(version)), newName(newName), invalid(invalid),
      expectedErrorMessage(expectedErrorMessage) {}

void ApplyRenameAssertion::checkAll(const vector<shared_ptr<RangeAssertion>> &assertions,
                                    const UnorderedMap<string, shared_ptr<core::File>> &sourceFileContents,
                                    LSPWrapper &wrapper, int &nextId, string errorPrefix) {
    for (auto assertion : assertions) {
        if (auto assertionOfType = dynamic_pointer_cast<ApplyRenameAssertion>(assertion)) {
            assertionOfType->check(sourceFileContents, wrapper, nextId, errorPrefix);
        }
    }
}

void ApplyRenameAssertion::check(const UnorderedMap<std::string, std::shared_ptr<core::File>> &sourceFileContents,
                                 LSPWrapper &wrapper, int &nextId, std::string errorPrefix) {
    auto prepareRenameResponse = doTextDocumentPrepareRename(wrapper, *this->range, nextId, this->filename);
    // TODO: test placeholder in prepareRenameResponse

    // A rename at an invalid position
    if (newName.empty() && invalid) {
        REQUIRE_EQ(prepareRenameResponse, nullptr);
    } else {
        REQUIRE_NE(prepareRenameResponse, nullptr);
    }

    auto workspaceEdits =
        doTextDocumentRename(wrapper, *this->range, nextId, this->filename, newName, expectedErrorMessage);
    // A rename at a valid position but with an invalid new name
    if (invalid) {
        REQUIRE_EQ(workspaceEdits, nullptr);
        return;
    }

    {
        INFO("doTextDocumentRename failed; see error above.");
        REQUIRE_NE(workspaceEdits, nullptr);
    }

    auto &renameItems = *workspaceEdits->documentChanges;
    auto it = sourceFileContents.find(this->filename);
    {
        INFO(fmt::format("Unable to find source file `{}`", this->filename));
        REQUIRE_NE(it, sourceFileContents.end());
    }

    size_t index = this->filename.rfind("/", this->filename.length());
    auto testDataPath = this->filename.substr(0, index);
    // map of all .rb and .rbi files before rename
    UnorderedMap<string, string> sourceFiles;
    // map of all .rb and .rbi files after rename
    UnorderedMap<string, string> actualEditedFiles;
    // map of all .rbedited files whose version equals `this->version`
    UnorderedMap<string, string> expectedEditedFiles;
    for (auto filePath : FileOps::listFilesInDir(testDataPath, {".rb", ".rbi", ".rbedited"}, false, {}, {})) {
        auto extension = FileOps::getExtension(filePath);
        if (extension == "rbedited") {
            auto extensionIndex = filePath.rfind(".rbedited", filePath.length());
            auto fileVersion = string(FileOps::getExtension(filePath.substr(0, extensionIndex)));
            if (fileVersion == this->version) {
                expectedEditedFiles[filePath] = FileOps::read(filePath);
            }
        } else {
            sourceFiles[filePath] = FileOps::read(filePath);
        }
    }

    for (auto &renameItem : renameItems) {
        // Get the file path from the edited document's uri so we can determine the path to the .rbedited file
        index = renameItem->textDocument->uri.find(testDataPath, 0);
        string sourceFilePath = renameItem->textDocument->uri.substr(index, renameItem->textDocument->uri.length() - 1);
        string expectedEditedFilePath = updatedFilePath(sourceFilePath, this->version);

        auto &edits = renameItem->edits;
        string expectedEditedFileContents = expectedEditedFiles[expectedEditedFilePath];
        if (expectedEditedFileContents.empty()) {
            ADD_FAIL_CHECK_AT(filename.c_str(), this->assertionLine + 1,
                              fmt::format("Missing {} which should contain test file after applying code actions.",
                                          expectedEditedFilePath));
            return;
        }

        REQUIRE_FALSE(edits.empty());

        // First, sort the edits by increasing starting location
        fast_sort(edits, [](const auto &l, const auto &r) -> bool { return l->range->cmp(*r->range) < 0; });
        // Apply the edits in the reverse order so that the indices don't change.
        reverse(edits.begin(), edits.end());

        string actualEditedFileContents = string(sourceFiles[sourceFilePath]);
        for (auto &edit : edits) {
            auto file = core::File(string(sourceFilePath), string(actualEditedFileContents), core::File::Type::Normal);

            actualEditedFileContents = applyEdit(actualEditedFileContents, file, *edit->range, edit->newText);
        }
        actualEditedFiles[sourceFilePath] = actualEditedFileContents;
    }

    // Compare every source file to its .rbedited of the same version if one exists
    // There are 4 cases we're handling
    // 1. present in both source and edited maps and contents match => success
    // 2. present in original content, but not edited => fails
    // 3. present in both source and edited maps and contents do not match => fails
    // 4. unexpected edit => fails
    for (auto &[filePath, _] : sourceFiles) {
        string actualEditedFileContents = actualEditedFiles[filePath];
        string expectedEditedFilePath = updatedFilePath(filePath, this->version);
        string expectedEditedFileContents = expectedEditedFiles[expectedEditedFilePath];

        {
            CHECK_EQ_DIFF(
                expectedEditedFileContents, actualEditedFileContents,
                fmt::format("The expected (rbedited) file contents in {} did not match the actual post-edit contents.",
                            expectedEditedFilePath));
        }
    }
}

string ApplyRenameAssertion::toString() const {
    return fmt::format("apply-rename: [{}] newName: {}", version, newName);
}

shared_ptr<ApplyCodeActionAssertion> ApplyCodeActionAssertion::make(string_view filename, unique_ptr<Range> &range,
                                                                    int assertionLine, string_view assertionContents,
                                                                    string_view assertionType) {
    static const regex titleVersionRegex(R"(^\[(\w+)\]\s+(.*?)$)");

    smatch matches;
    string assertionContentsString = string(assertionContents);
    if (regex_search(assertionContentsString, matches, titleVersionRegex)) {
        string version = matches[1].str();
        string title = matches[2].str();
        return make_shared<ApplyCodeActionAssertion>(filename, range, assertionLine, title, version);
    }

    ADD_FAIL_CHECK_AT(string(filename).c_str(), assertionLine + 1,
                      fmt::format("Found improperly formatted apply-code-action assertion. Expected apply-code-action "
                                  "[version] code-action-title."));
    return nullptr;
}
ApplyCodeActionAssertion::ApplyCodeActionAssertion(string_view filename, unique_ptr<Range> &range, int assertionLine,
                                                   string_view title, string_view version)
    : RangeAssertion(filename, range, assertionLine), title(string(title)), version(string(version)), kind(nullopt) {}

string ApplyCodeActionAssertion::toString() const {
    return fmt::format("apply-code-action: [{}] {}", version, title);
}
optional<pair<string, string>> ApplyCodeActionAssertion::expectedFile() {
    auto expectedUpdatedFilePath = updatedFilePath(this->filename, this->version);
    string expectedEditedFileContents;
    try {
        expectedEditedFileContents = FileOps::read(expectedUpdatedFilePath);
    } catch (FileNotFoundException e) {
        ADD_FAIL_CHECK_AT(filename.c_str(), assertionLine + 1,
                          fmt::format("Missing {} which should contain test file after applying code actions.",
                                      expectedUpdatedFilePath));
        return nullopt;
    }
    return make_pair(expectedUpdatedFilePath, expectedEditedFileContents);
}

void ApplyCodeActionAssertion::assertResults(std::string expectedPath, std::string expectedContents,
                                             std::string actualContents) {
    INFO(fmt::format(
        "Invalid quick fix result. Expected edited result ({}) to be:\n{}\n...but actually resulted in:\n{}",
        expectedPath, expectedContents, actualContents));
    CHECK_EQ(actualContents, expectedContents);
}

<<<<<<< HEAD
std::unique_ptr<TextDocumentEdit> ApplyCodeActionAssertion::sortChanges(std::unique_ptr<TextDocumentEdit> changes) {
=======
std::unique_ptr<TextDocumentEdit> ApplyCodeActionAssertion::sortEdits(std::unique_ptr<TextDocumentEdit> changes) {
>>>>>>> 09974589
    // First, sort the edits by increasing starting location and verify that none overlap.
    fast_sort(changes->edits, [](const auto &l, const auto &r) -> bool { return l->range->cmp(*r->range) < 0; });
    for (uint32_t i = 1; i < changes->edits.size(); i++) {
        INFO(fmt::format("Received quick fix edit\n{}\nthat overlaps edit\n{}\nThe test runner does not support "
                         "overlapping autocomplete edits, and it's likely that this is a bug.",
                         changes->edits[i - 1]->toJSON(), changes->edits[i]->toJSON()));
        REQUIRE_LT(changes->edits[i - 1]->range->end->cmp(*changes->edits[i]->range->start), 0);
    }

    // Now, apply the edits in the reverse order so that the indices don't change.
    reverse(changes->edits.begin(), changes->edits.end());
    return changes;
}
<<<<<<< HEAD
=======

namespace {
shared_ptr<sorbet::core::File>
getFileByUri(const LSPConfiguration &config,
             const UnorderedMap<std::string, std::shared_ptr<core::File>> &sourceFileContents, string uri) {
    auto filename = uriToFilePath(config, uri);
    auto it = sourceFileContents.find(filename);
    {
        INFO(fmt::format("Unable to find referenced source file `{}`", filename));
        REQUIRE_NE(it, sourceFileContents.end());
    }
    return it->second;
}
} // namespace
>>>>>>> 09974589

void ApplyCodeActionAssertion::check(const UnorderedMap<std::string, std::shared_ptr<core::File>> &sourceFileContents,
                                     LSPWrapper &wrapper, const CodeAction &codeAction) {
    auto maybeFile = expectedFile();
    if (!maybeFile.has_value()) {
        return;
    }
    auto [expectedUpdatedFilePath, expectedEditedFileContents] = maybeFile.value();
    const auto &config = wrapper.config();
    for (auto &c : *codeAction.edit.value()->documentChanges) {
<<<<<<< HEAD
        auto filename = uriToFilePath(config, c->textDocument->uri);
        auto it = sourceFileContents.find(filename);
        {
            INFO(fmt::format("Unable to find referenced source file `{}`", filename));
            REQUIRE_NE(it, sourceFileContents.end());
        }
        auto &file = it->second;

        string actualEditedFileContents = string(file->source());
        c = sortChanges(move(c));

        for (auto &e : c->edits) {
            actualEditedFileContents = applyEdit(actualEditedFileContents, *file, *e->range, e->newText);
        }
        assertResults(expectedUpdatedFilePath, expectedEditedFileContents, actualEditedFileContents);
    }
};

void ApplyCodeActionAssertion::checkAll(
    const UnorderedMap<std::string, std::shared_ptr<core::File>> &sourceFileContents, LSPWrapper &wrapper,
    const CodeAction &codeAction) {
    const auto &config = wrapper.config();
    UnorderedMap<string, string> accumulatedOriginalEditedContents{};
    string actualEditedFileContents;
    auto maybeFile = expectedFile();
    if (!maybeFile.has_value()) {
        return;
    }
    auto [expectedUpdatedFilePath, expectedEditedFileContents] = maybeFile.value();
    for (auto &c : *codeAction.edit.value()->documentChanges) {
        auto filename = uriToFilePath(config, c->textDocument->uri);
        auto it = sourceFileContents.find(filename);
        {
            INFO(fmt::format("Unable to find referenced source file `{}`", filename));
            REQUIRE_NE(it, sourceFileContents.end());
        }
        auto &file = it->second;

        c = sortChanges(move(c));
=======
        auto file = getFileByUri(config, sourceFileContents, c->textDocument->uri);

        string actualEditedFileContents = string(file->source());
        c = sortEdits(move(c));

        for (auto &e : c->edits) {
            actualEditedFileContents = applyEdit(actualEditedFileContents, *file, *e->range, e->newText);
        }
        assertResults(expectedUpdatedFilePath, expectedEditedFileContents, actualEditedFileContents);
    }
};

void ApplyCodeActionAssertion::checkAll(
    const UnorderedMap<std::string, std::shared_ptr<core::File>> &sourceFileContents, LSPWrapper &wrapper,
    const CodeAction &codeAction) {
    const auto &config = wrapper.config();
    UnorderedMap<string, string> accumulatedOriginalEditedContents{};
    string actualEditedFileContents;
    auto maybeFile = expectedFile();
    if (!maybeFile.has_value()) {
        return;
    }
    auto [expectedUpdatedFilePath, expectedEditedFileContents] = maybeFile.value();
    for (auto &c : *codeAction.edit.value()->documentChanges) {
        auto file = getFileByUri(config, sourceFileContents, c->textDocument->uri);

        c = sortEdits(move(c));
>>>>>>> 09974589
        actualEditedFileContents = string(file->source());

        for (auto &e : c->edits) {
            string oldSource = accumulatedOriginalEditedContents.contains(actualEditedFileContents)
                                   ? accumulatedOriginalEditedContents[actualEditedFileContents]
                                   : actualEditedFileContents;

            auto newSource = applyEdit(oldSource, *file, *e->range, e->newText);
            accumulatedOriginalEditedContents.insert_or_assign(actualEditedFileContents, newSource);
        }
    }

    for (auto pair : accumulatedOriginalEditedContents) {
        assertResults(expectedUpdatedFilePath, expectedEditedFileContents, pair.second);
    }
}
SymbolSearchAssertion::SymbolSearchAssertion(string_view filename, unique_ptr<Range> &range, int assertionLine,
                                             string_view query, optional<std::string> name, optional<string> container,
                                             std::optional<int> rank, optional<string> uri)
    : RangeAssertion(filename, range, assertionLine), query(query), name(move(name)), container(move(container)),
      rank(rank), uri(move(uri)) {}

string SymbolSearchAssertion::toString() const {
    auto namePart = name.has_value() ? fmt::format(", name=\"{}\"", name.value()) : "";
    auto containerPart = container.has_value() ? fmt::format(", container=\"{}\"", container.value()) : "";
    auto rankPart = rank.has_value() ? fmt::format(", rank={}", rank.value()) : "";
    auto uriPart = uri.has_value() ? fmt::format(", uri=\"{}\"", uri.value()) : "";
    return fmt::format("symbol-search: \"{}\"{}{}{}{}", query, namePart, containerPart, rankPart, uriPart);
}

shared_ptr<SymbolSearchAssertion> SymbolSearchAssertion::make(string_view filename, unique_ptr<Range> &range,
                                                              int assertionLine, string_view assertionContents,
                                                              string_view assertionType) {
    static const regex contentsRegex(R"(^\s*\"([^\"]+)\"\s*(,.*\S)?\s*$)");
    smatch topMatches;
    string assertionContentsString = string(assertionContents);
    if (!regex_match(assertionContentsString, topMatches, contentsRegex)) {
        ADD_FAIL_CHECK_AT(
            string(filename).c_str(), assertionLine + 1,
            fmt::format(
                "Improperly formatted assertion. Expected 'symbol-search: \"<query>\"[, ...options]*'. Found '{}'",
                assertionContents));
        return nullptr;
    }
    auto query = topMatches[1].str();
    optional<string> remainingOptions = nullopt;
    if (topMatches[2].matched) {
        remainingOptions = topMatches[2].str();
    }

    // Parse options
    optional<string> name = nullopt;
    optional<string> container = nullopt;
    optional<int> rank = nullopt;
    optional<string> uri = nullopt;
    // regex groups:
    //   1 => name
    //   2 => value
    //   3 => string contents of value
    //   4 => digits value
    //   5 =>  remaining options
    static const regex optionsRegex(R"(^,\s*([a-z]+)\s*=\s*(\"([^\"]*)\"|(\d+))\s*(,.*)?\s*$)");
    while (remainingOptions.has_value()) {
        smatch matches;
        if (!regex_match(*remainingOptions, matches, optionsRegex)) {
            ADD_FAIL_CHECK_AT(string(filename).c_str(), assertionLine + 1,
                              fmt::format("Improperly formatted assertion. Could not parse '{}' for symbol-search.",
                                          *remainingOptions));
            return nullptr;
        }
        auto optionName = matches[1].str();
        auto optionValue = matches[2].str();
        optional<string> valueStringContents = nullopt;
        optional<int> valueAsInt = nullopt;
        if (matches[3].matched) {
            valueStringContents = matches[3].str();
        } else if (matches[4].matched) {
            valueAsInt = atoi(matches[4].str().c_str());
        }
        if (matches[5].matched) {
            remainingOptions = matches[5].str();
        } else {
            remainingOptions = nullopt;
        }

        if (optionName == "name") {
            if (!valueStringContents.has_value()) {
                ADD_FAIL_CHECK_AT(string(filename).c_str(), assertionLine + 1,
                                  fmt::format("Improperly formatted `symbol-search` assertion.\n"
                                              "Expected `name = \"str\"`, got `{} = {}` in:\n{}\n",
                                              optionName, optionValue, assertionContents));
            }
            name = valueStringContents;
        } else if (optionName == "container") {
            if (!valueStringContents.has_value()) {
                ADD_FAIL_CHECK_AT(string(filename).c_str(), assertionLine + 1,
                                  fmt::format("Improperly formatted `symbol-search` assertion.\n"
                                              "Expected `container = \"str\"`, got `{} = {}` in:\n{}\n",
                                              optionName, optionValue, assertionContents));
            }
            container = valueStringContents;
        } else if (optionName == "rank") {
            if (!valueAsInt.has_value()) {
                ADD_FAIL_CHECK_AT(string(filename).c_str(), assertionLine + 1,
                                  fmt::format("Improperly formatted `symbol-search` assertion.\n"
                                              "Expected `rank = integer`, got `{} = {}` in:\n{}\n",
                                              optionName, optionValue, assertionContents));
            }
            rank = valueAsInt;
        } else if (optionName == "uri") {
            if (!valueStringContents.has_value()) {
                ADD_FAIL_CHECK_AT(string(filename).c_str(), assertionLine + 1,
                                  fmt::format("Improperly formatted `symbol-search` assertion.\n"
                                              "Expected `uri = \"substr\"`, got `{} = {}` in:\n{}\n",
                                              optionName, optionValue, assertionContents));
            }
            uri = valueStringContents;
        } else {
            ADD_FAIL_CHECK_AT(
                string(filename).c_str(), assertionLine + 1,
                fmt::format("Improperly formatted `symbol-search` assertion for query {}.\n"
                            "Valid args are name, container, rank, and uri, could not parse `{} = {}` in:\n{}\n",
                            query, optionName, optionValue, assertionContents));
        }
    }
    return make_shared<SymbolSearchAssertion>(filename, range, assertionLine, query, name, container, rank, uri);
}

bool SymbolSearchAssertion::matches(const LSPConfiguration &config, const SymbolInformation &symbol) const {
    auto assertionLocation = getLocation(config);
    auto &symbolLocation = symbol.location;
    if (uri.has_value()) {
        if (symbolLocation->uri.find(*uri) == string::npos) {
            return false;
        }
    } else {
        if (assertionLocation->uri != symbolLocation->uri) {
            return false;
        }
        if (assertionLocation->range->start->line != symbolLocation->range->start->line) {
            return false;
        }
    }
    if (name.has_value() && *name != symbol.name) {
        return false;
    }
    if (container.has_value()) {
        if (*container == NOTHING_LABEL) {
            if (symbol.containerName.has_value()) {
                return false;
            }
        } else if (*container != symbol.containerName) {
            return false;
        }
    }
    return true;
}
namespace {
string pluralized_count(string_view word, int count) {
    return fmt::format("{} {}{}", count, word, (count == 1) ? "" : "s");
}

void addFailureAtLocationWithSource(const Location &location,
                                    const UnorderedMap<string, shared_ptr<core::File>> &sourceFileContents,
                                    const LSPConfiguration &config, std::string_view message) {
    if (!config.isUriInWorkspace(location.uri)) {
        ADD_FAIL_CHECK_AT(location.uri.c_str(), location.range->start->line + 1,
                          fmt::format("{}\n(source unavailable for {})\n", message, location.uri));
        return;
    }
    auto sourceLine = getLine(config, sourceFileContents, location);
    ADD_FAIL_CHECK_AT(location.uri.c_str(), location.range->start->line + 1,
                      fmt::format("{}\n{}\n", message, prettyPrintRangeComment(sourceLine, *location.range, "")));
}

void matchSymbolsToAssertions(string_view query, const vector<shared_ptr<SymbolSearchAssertion>> &assertions,
                              vector<pair<SymbolInformation &, SymbolSearchAssertion *>> &symbolMatchStates,
                              const UnorderedMap<string, shared_ptr<core::File>> &sourceFileContents,
                              const LSPConfiguration &config, string_view errorPrefix) {
    vector<shared_ptr<SymbolSearchAssertion>> unmatchedAssertions;
    vector<reference_wrapper<SymbolInformation>> unmatchedSymbols;
    // Find assertions with no matching symbol
    for (auto &assertion : assertions) {
        SymbolInformation *matchingSymbol = nullptr;
        for (auto &symbolMatchState : symbolMatchStates) {
            auto &symbol = symbolMatchState.first;
            if (!assertion->matches(config, symbolMatchState.first)) {
                continue;
            }
            auto previousMatchingAssertion = symbolMatchState.second;
            if (previousMatchingAssertion != nullptr) {
                addFailureAtLocationWithSource(*assertion->getLocation(config), sourceFileContents, config,
                                               fmt::format("More than one assertion matches symbol:\n {}\n"
                                                           "At least these two assertions match this symbol:\n"
                                                           "  {}:{}: {}\n"
                                                           "  {}:{}: {}\n"
                                                           "Please refine your test to avoid ambiguity.",
                                                           symbol.toJSON(true), previousMatchingAssertion->filename,
                                                           previousMatchingAssertion->assertionLine + 1,
                                                           previousMatchingAssertion->toString(), assertion->filename,
                                                           assertion->assertionLine + 1, assertion->toString()));
            } else if (matchingSymbol == nullptr) {
                symbolMatchState.second = &*assertion; // record the match
                matchingSymbol = &symbolMatchState.first;
            } else {
                addFailureAtLocationWithSource(*assertion->getLocation(config), sourceFileContents, config,
                                               fmt::format("More than one symbol matches assertion:\n {}\n"
                                                           "Found matching symbols:\n  {}\n  {}\n"
                                                           "Please refine your test to avoid ambiguity.",
                                                           assertion->toString(), matchingSymbol->toJSON(true),
                                                           symbol.toJSON(true)));
            }
        }
        if (matchingSymbol == nullptr) {
            unmatchedAssertions.push_back(assertion);
        }
    }
    // Collect symbols without a matching assertion
    for (auto [symbol, assertion] : symbolMatchStates) {
        if (assertion != nullptr) {
            continue;
        }
        Location &location = *symbol.location.get();
        if (!config.isUriInWorkspace(location.uri)) {
            continue; // ignore extra symbols returned from standard library (not test files)
        }
        unmatchedSymbols.emplace_back(symbol);
    }

    for (auto &assertion : unmatchedAssertions) {
        addFailureAtLocationWithSource(
            *assertion->getLocation(config), sourceFileContents, config,
            fmt::format("{}No results matched `workspace/symbol` expectation: {}", errorPrefix, assertion->toString()));
    }
    for (auto &symbol : unmatchedSymbols) {
        addFailureAtLocationWithSource(*symbol.get().location, sourceFileContents, config,
                                       fmt::format("{}Unexpected result from `workspace/symbol` query \"{}\": {}\n",
                                                   errorPrefix, query, symbol.get().toJSON(true)));
    }

    if (!unmatchedAssertions.empty() || !unmatchedSymbols.empty()) {
        auto numFailures = unmatchedAssertions.size() + unmatchedSymbols.size();
        FAIL_CHECK(fmt::format("{}`workspace/symbol` query \"{}\" {}: {}, {}\n", errorPrefix, query,
                               pluralized_count("failure", numFailures),
                               pluralized_count("unsatisfied expectation", unmatchedAssertions.size()),
                               pluralized_count("unexpected result", unmatchedSymbols.size())));
    }
}

void checkSymbolsReturnedInRankOrder(string_view query,
                                     vector<pair<SymbolInformation &, SymbolSearchAssertion *>> &symbolMatchStates) {
    pair<SymbolInformation &, SymbolSearchAssertion *> *left = nullptr;
    for (auto &right : symbolMatchStates) {
        if (right.second == nullptr || !right.second->rank.has_value()) {
            continue;
        }
        if (left != nullptr) {
            auto leftAssertion = left->second;
            if (leftAssertion != nullptr || leftAssertion->rank.has_value()) {
                auto rightAssertion = right.second;
                auto &leftSymbol = left->first;
                auto &rightSymbol = right.first;
                if (*leftAssertion->rank > *rightAssertion->rank) {
                    FAIL_CHECK(fmt::format(
                        "Symbols not returned in ascending `rank` order for query `{}`:\n"
                        "Symbol for assertion #1 ({} {}) should appear *after* symbol for assertion #2 ({} {}).\n"
                        "Assertion #1: {}\nAssertion #2: {}\nSymbol #1:\n{}\nSymbol #2:\n{}\n",
                        query, leftSymbol.containerName.value_or(""), leftSymbol.name,
                        rightSymbol.containerName.value_or(""), rightSymbol.name, leftAssertion->toString(),
                        rightAssertion->toString(), leftSymbol.toJSON(true), rightSymbol.toJSON(true)));
                }
            }
        }
        left = &right;
    }
}

void checkAllForQuery(std::string query, const vector<shared_ptr<SymbolSearchAssertion>> &assertions,
                      const UnorderedMap<string, shared_ptr<core::File>> &sourceFileContents, LSPWrapper &lspWrapper,
                      int &nextId, string_view errorPrefix) {
    const int id = nextId++;

    // Request results from LSP
    auto responses = getLSPResponsesFor(lspWrapper, makeWorkspaceSymbolRequest(id, query));
    {
        INFO("Unexpected number of responses to a `workspace/symbol` request.");
        REQUIRE_EQ(1, responses.size());
    }
    assertResponseMessage(id, *responses.at(0));
    auto &respMsg = responses.at(0)->asResponse();
    REQUIRE(respMsg.result.has_value());
    REQUIRE_FALSE(respMsg.error.has_value());
    auto &result = *(respMsg.result);
    // symbolAssertionMatches maintains the ordering from the LSP results and
    // stores the pairing of symbols <=> assertions.
    vector<pair<SymbolInformation &, SymbolSearchAssertion *>> symbolAssertionMatches;
    if (auto symbolInfos = get_if<vector<unique_ptr<SymbolInformation>>>(
            &get<variant<JSONNullObject, vector<unique_ptr<SymbolInformation>>>>(result))) {
        for (auto &symbolInfo : *symbolInfos) {
            symbolAssertionMatches.emplace_back(*symbolInfo, nullptr);
        }
        constexpr int MAX_RESULTS = 50; // see MAX_RESULTS in workspace_symbols.cc
        if (symbolInfos->size() > MAX_RESULTS) {
            FAIL_CHECK(fmt::format(
                "Too many results for `workspace/symbol` request for `{}`. [Expected no more than {}, got {}].", query,
                MAX_RESULTS, symbolInfos->size()));
        }
    }
    matchSymbolsToAssertions(query, assertions, symbolAssertionMatches, sourceFileContents, lspWrapper.config(),
                             errorPrefix);
    checkSymbolsReturnedInRankOrder(query, symbolAssertionMatches);
}
} // namespace

void SymbolSearchAssertion::checkAll(const vector<shared_ptr<RangeAssertion>> &assertions,
                                     const UnorderedMap<string, shared_ptr<core::File>> &sourceFileContents,
                                     LSPWrapper &lspWrapper, int &nextId, string errorPrefix) {
    UnorderedMap<std::string, vector<shared_ptr<SymbolSearchAssertion>>> queryToAssertionsMap;
    for (auto &assertion : assertions) {
        if (auto searchAssertion = dynamic_pointer_cast<SymbolSearchAssertion>(assertion)) {
            queryToAssertionsMap[searchAssertion->query].push_back(searchAssertion);
        }
    }
    for (auto entry : queryToAssertionsMap) {
        checkAllForQuery(entry.first, entry.second, sourceFileContents, lspWrapper, nextId, errorPrefix);
    }
}

ImplementationAssertion::ImplementationAssertion(string_view filename, unique_ptr<Range> &range, int assertionLine,
                                                 string_view symbol)
    : RangeAssertion(filename, range, assertionLine), symbol(symbol) {}

shared_ptr<ImplementationAssertion> ImplementationAssertion::make(string_view filename, unique_ptr<Range> &range,
                                                                  int assertionLine, string_view assertionContents,
                                                                  string_view assertionType) {
    auto [symbol, _, __] = getSymbolVersionAndOption(assertionContents);
    return make_shared<ImplementationAssertion>(filename, range, assertionLine, symbol);
}

string ImplementationAssertion::toString() const {
    return fmt::format("implementation: {}", symbol);
}

FindImplementationAssertion::FindImplementationAssertion(string_view filename, unique_ptr<Range> &range,
                                                         int assertionLine, string_view symbol)
    : RangeAssertion(filename, range, assertionLine), symbol(symbol) {}

shared_ptr<FindImplementationAssertion> FindImplementationAssertion::make(string_view filename,
                                                                          unique_ptr<Range> &range, int assertionLine,
                                                                          string_view assertionContents,
                                                                          string_view assertionType) {
    auto [symbol, _, __] = getSymbolVersionAndOption(assertionContents);
    return make_shared<FindImplementationAssertion>(filename, range, assertionLine, symbol);
}

string FindImplementationAssertion::toString() const {
    return fmt::format("find-implementation: {}", symbol);
}

void FindImplementationAssertion::check(
    const UnorderedMap<std::string, std::shared_ptr<core::File>> &sourceFileContents, LSPWrapper &wrapper, int &nextId,
    std::string_view symbol, const Location &queryLoc,
    const std::vector<std::shared_ptr<ImplementationAssertion>> &allImpls) {
    const int line = queryLoc.range->start->line;
    // Can only query with one character, so just use the first one.
    const int character = queryLoc.range->start->character;
    const auto &config = wrapper.config();
    auto locSourceLine = getLine(config, sourceFileContents, queryLoc);
    string locFilename = uriToFilePath(config, queryLoc.uri);

    const int id = nextId++;
    auto request = make_unique<LSPMessage>(make_unique<RequestMessage>(
        "2.0", id, LSPMethod::TextDocumentImplementation,
        make_unique<ImplementationParams>(make_unique<TextDocumentIdentifier>(string(queryLoc.uri)),
                                          make_unique<Position>(line, character))));
    auto responses = getLSPResponsesFor(wrapper, move(request));
    REQUIRE_EQ(1, responses.size());
    assertResponseMessage(id, *responses.at(0));

    auto &respMsg = responses.at(0)->asResponse();
    REQUIRE(respMsg.result.has_value());
    REQUIRE_FALSE(respMsg.error.has_value());

    auto &locations = extractLocations(respMsg);

    // casting from ImplementationAssertion to RangeAssertion
    std::vector<std::shared_ptr<RangeAssertion>> allLocs(allImpls.begin(), allImpls.end());
    assertLocationsMatch(config, sourceFileContents, symbol, allLocs, line, character, locSourceLine, locFilename,
                         locations, "find implementation");
};

shared_ptr<ShowSymbolAssertion> ShowSymbolAssertion::make(string_view filename, unique_ptr<Range> &range,
                                                          int assertionLine, string_view assertionContents,
                                                          string_view assertionType) {
    return make_shared<ShowSymbolAssertion>(filename, range, assertionLine, assertionContents);
}
ShowSymbolAssertion::ShowSymbolAssertion(string_view filename, unique_ptr<Range> &range, int assertionLine,
                                         string_view message)
    : RangeAssertion(filename, range, assertionLine), message(string(message)) {}

void ShowSymbolAssertion::checkAll(const vector<shared_ptr<RangeAssertion>> &assertions,
                                   const UnorderedMap<string, shared_ptr<core::File>> &sourceFileContents,
                                   LSPWrapper &wrapper, int &nextId, string errorPrefix) {
    for (auto assertion : assertions) {
        if (auto assertionOfType = dynamic_pointer_cast<ShowSymbolAssertion>(assertion)) {
            assertionOfType->check(sourceFileContents, wrapper, nextId, errorPrefix);
        }
    }
}

string_view symbolInformationToString(variant<JSONNullObject, unique_ptr<SymbolInformation>> &showSymbolResult) {
    if (auto nullResp = get_if<JSONNullObject>(&showSymbolResult)) {
        return NULL_LABEL;
    } else {
        auto &symbolInformation = get<unique_ptr<SymbolInformation>>(showSymbolResult);
        string_view value = symbolInformation->name;
        if (value.empty()) {
            return NOTHING_LABEL;
        }
        return value;
    }
}

void ShowSymbolAssertion::check(const UnorderedMap<string, shared_ptr<core::File>> &sourceFileContents,
                                LSPWrapper &wrapper, int &nextId, string errorPrefix) {
    const auto &config = wrapper.config();
    auto uri = filePathToUri(config, filename);
    auto pos = make_unique<TextDocumentPositionParams>(make_unique<TextDocumentIdentifier>(uri), range->start->copy());
    auto id = nextId++;
    auto msg = make_unique<LSPMessage>(make_unique<RequestMessage>("2.0", id, LSPMethod::SorbetShowSymbol, move(pos)));
    auto responses = getLSPResponsesFor(wrapper, move(msg));
    REQUIRE_EQ(responses.size(), 1);
    auto &responseMsg = responses.at(0);
    REQUIRE(responseMsg->isResponse());
    auto &response = responseMsg->asResponse();
    REQUIRE(response.result.has_value());
    auto &showSymbolResponse = get<variant<JSONNullObject, unique_ptr<SymbolInformation>>>(*response.result);
    auto showSymbolContents = symbolInformationToString(showSymbolResponse);

    if (!containsLine(showSymbolContents, this->message)) {
        auto sourceLine = getSourceLine(sourceFileContents, filename, range->start->line);
        ADD_FAIL_CHECK_AT(filename.c_str(), range->start->line + 1,
                          fmt::format("{}Expected show-symbol contents:\n{}\nFound show-symbol contents:\n{}",
                                      errorPrefix, prettyPrintRangeComment(sourceLine, *range, toString()),
                                      prettyPrintRangeComment(sourceLine, *range,
                                                              fmt::format("show-symbol: {}", showSymbolContents))));
    }
}

string ShowSymbolAssertion::toString() const {
    return fmt::format("show-symbol: {}", message);
}

<<<<<<< HEAD
=======
namespace {
>>>>>>> 09974589
string_view trimString(std::string_view s) {
    const char *whitespace = " \t";
    size_t begin = s.find_first_not_of(whitespace);
    if (begin == std::string::npos) {
        return "";
    }
    size_t end = s.find_last_not_of(whitespace);
    return s.substr(begin, end - begin + 1);
}
<<<<<<< HEAD
=======
} // namespace
>>>>>>> 09974589

std::shared_ptr<SelectiveApplyCodeActionAssertions>
SelectiveApplyCodeActionAssertions::make(std::string_view filename, std::unique_ptr<Range> &range, int assertionLine,
                                         std::string_view assertionContents, std::string_view assertionType) {
    std::vector<std::string> values = absl::StrSplit(assertionContents, ',');
    transform(values.begin(), values.end(), values.begin(), [](auto val) { return trimString(val); });

    return make_shared<SelectiveApplyCodeActionAssertions>(filename, range, assertionLine, values, assertionType);
}

SelectiveApplyCodeActionAssertions::SelectiveApplyCodeActionAssertions(std::string_view filename,
                                                                       std::unique_ptr<Range> &range, int assertionLine,
                                                                       std::vector<std::string> values,
                                                                       std::string_view assertionType)
<<<<<<< HEAD
    : RangeAssertion(filename, range, assertionLine), assertionType(string(assertionType)), values(values){};
=======
    : RangeAssertion(filename, range, assertionLine), assertionType(assertionType), values(values){};
>>>>>>> 09974589

std::optional<std::vector<std::string>>
SelectiveApplyCodeActionAssertions::getValues(std::string_view type,
                                              const std::vector<std::shared_ptr<RangeAssertion>> &assertions) {
    for (auto &assertion : assertions) {
        if (auto codeActionAssertion = dynamic_pointer_cast<SelectiveApplyCodeActionAssertions>(assertion)) {
            if (codeActionAssertion->assertionType == type) {
                return codeActionAssertion->values;
            }
        }
    }
    return nullopt;
}

string SelectiveApplyCodeActionAssertions::toString() const {
    return fmt::format("selective-apply-code-action: {}", fmt::join(values, ", "));
}
} // namespace sorbet::test<|MERGE_RESOLUTION|>--- conflicted
+++ resolved
@@ -1461,11 +1461,7 @@
     CHECK_EQ(actualContents, expectedContents);
 }
 
-<<<<<<< HEAD
-std::unique_ptr<TextDocumentEdit> ApplyCodeActionAssertion::sortChanges(std::unique_ptr<TextDocumentEdit> changes) {
-=======
 std::unique_ptr<TextDocumentEdit> ApplyCodeActionAssertion::sortEdits(std::unique_ptr<TextDocumentEdit> changes) {
->>>>>>> 09974589
     // First, sort the edits by increasing starting location and verify that none overlap.
     fast_sort(changes->edits, [](const auto &l, const auto &r) -> bool { return l->range->cmp(*r->range) < 0; });
     for (uint32_t i = 1; i < changes->edits.size(); i++) {
@@ -1479,8 +1475,6 @@
     reverse(changes->edits.begin(), changes->edits.end());
     return changes;
 }
-<<<<<<< HEAD
-=======
 
 namespace {
 shared_ptr<sorbet::core::File>
@@ -1495,7 +1489,6 @@
     return it->second;
 }
 } // namespace
->>>>>>> 09974589
 
 void ApplyCodeActionAssertion::check(const UnorderedMap<std::string, std::shared_ptr<core::File>> &sourceFileContents,
                                      LSPWrapper &wrapper, const CodeAction &codeAction) {
@@ -1506,7 +1499,6 @@
     auto [expectedUpdatedFilePath, expectedEditedFileContents] = maybeFile.value();
     const auto &config = wrapper.config();
     for (auto &c : *codeAction.edit.value()->documentChanges) {
-<<<<<<< HEAD
         auto filename = uriToFilePath(config, c->textDocument->uri);
         auto it = sourceFileContents.find(filename);
         {
@@ -1516,7 +1508,7 @@
         auto &file = it->second;
 
         string actualEditedFileContents = string(file->source());
-        c = sortChanges(move(c));
+        c = sortEdits(move(c));
 
         for (auto &e : c->edits) {
             actualEditedFileContents = applyEdit(actualEditedFileContents, *file, *e->range, e->newText);
@@ -1524,6 +1516,7 @@
         assertResults(expectedUpdatedFilePath, expectedEditedFileContents, actualEditedFileContents);
     }
 };
+
 
 void ApplyCodeActionAssertion::checkAll(
     const UnorderedMap<std::string, std::shared_ptr<core::File>> &sourceFileContents, LSPWrapper &wrapper,
@@ -1537,44 +1530,9 @@
     }
     auto [expectedUpdatedFilePath, expectedEditedFileContents] = maybeFile.value();
     for (auto &c : *codeAction.edit.value()->documentChanges) {
-        auto filename = uriToFilePath(config, c->textDocument->uri);
-        auto it = sourceFileContents.find(filename);
-        {
-            INFO(fmt::format("Unable to find referenced source file `{}`", filename));
-            REQUIRE_NE(it, sourceFileContents.end());
-        }
-        auto &file = it->second;
-
-        c = sortChanges(move(c));
-=======
         auto file = getFileByUri(config, sourceFileContents, c->textDocument->uri);
 
-        string actualEditedFileContents = string(file->source());
         c = sortEdits(move(c));
-
-        for (auto &e : c->edits) {
-            actualEditedFileContents = applyEdit(actualEditedFileContents, *file, *e->range, e->newText);
-        }
-        assertResults(expectedUpdatedFilePath, expectedEditedFileContents, actualEditedFileContents);
-    }
-};
-
-void ApplyCodeActionAssertion::checkAll(
-    const UnorderedMap<std::string, std::shared_ptr<core::File>> &sourceFileContents, LSPWrapper &wrapper,
-    const CodeAction &codeAction) {
-    const auto &config = wrapper.config();
-    UnorderedMap<string, string> accumulatedOriginalEditedContents{};
-    string actualEditedFileContents;
-    auto maybeFile = expectedFile();
-    if (!maybeFile.has_value()) {
-        return;
-    }
-    auto [expectedUpdatedFilePath, expectedEditedFileContents] = maybeFile.value();
-    for (auto &c : *codeAction.edit.value()->documentChanges) {
-        auto file = getFileByUri(config, sourceFileContents, c->textDocument->uri);
-
-        c = sortEdits(move(c));
->>>>>>> 09974589
         actualEditedFileContents = string(file->source());
 
         for (auto &e : c->edits) {
@@ -2028,10 +1986,7 @@
     return fmt::format("show-symbol: {}", message);
 }
 
-<<<<<<< HEAD
-=======
 namespace {
->>>>>>> 09974589
 string_view trimString(std::string_view s) {
     const char *whitespace = " \t";
     size_t begin = s.find_first_not_of(whitespace);
@@ -2041,10 +1996,7 @@
     size_t end = s.find_last_not_of(whitespace);
     return s.substr(begin, end - begin + 1);
 }
-<<<<<<< HEAD
-=======
 } // namespace
->>>>>>> 09974589
 
 std::shared_ptr<SelectiveApplyCodeActionAssertions>
 SelectiveApplyCodeActionAssertions::make(std::string_view filename, std::unique_ptr<Range> &range, int assertionLine,
@@ -2059,11 +2011,7 @@
                                                                        std::unique_ptr<Range> &range, int assertionLine,
                                                                        std::vector<std::string> values,
                                                                        std::string_view assertionType)
-<<<<<<< HEAD
     : RangeAssertion(filename, range, assertionLine), assertionType(string(assertionType)), values(values){};
-=======
-    : RangeAssertion(filename, range, assertionLine), assertionType(assertionType), values(values){};
->>>>>>> 09974589
 
 std::optional<std::vector<std::string>>
 SelectiveApplyCodeActionAssertions::getValues(std::string_view type,
