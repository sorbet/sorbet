--- conflicted
+++ resolved
@@ -316,10 +316,7 @@
     void check(const UnorderedMap<std::string, std::shared_ptr<core::File>> &sourceFileContents, LSPWrapper &wrapper,
                const CodeAction &codeAction);
 
-<<<<<<< HEAD
-=======
     // method applies all edits and asserts results after every edit is applied
->>>>>>> 09974589
     void checkAll(const UnorderedMap<std::string, std::shared_ptr<core::File>> &sourceFileContents, LSPWrapper &wrapper,
                   const CodeAction &codeAction);
 
@@ -332,11 +329,7 @@
 private:
     std::optional<std::pair<std::string, std::string>> expectedFile();
     void assertResults(std::string expectedPath, std::string expectedContents, std::string actualContents);
-<<<<<<< HEAD
-    std::unique_ptr<TextDocumentEdit> sortChanges(std::unique_ptr<TextDocumentEdit> changes);
-=======
     std::unique_ptr<TextDocumentEdit> sortEdits(std::unique_ptr<TextDocumentEdit> changes);
->>>>>>> 09974589
 };
 
 // ^ apply-rename: [version] newName
