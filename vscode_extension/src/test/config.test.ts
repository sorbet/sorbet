<<<<<<< HEAD
// import * as assert from "assert";
// import * as sinon from "sinon";
// import {
//   EventEmitter,
//   ConfigurationTarget,
//   ConfigurationChangeEvent,
//   Uri,
//   WorkspaceFolder,
//   extensions,
// } from "vscode";

// import * as fs from "fs";
// import { SorbetExtensionConfig } from "../config";
// import { SorbetLspConfig } from "../sorbetLspConfig";

// // Helpers

// /** Imitate the WorkspaceConfiguration. */
// class FakeWorkspaceConfiguration implements ISorbetWorkspaceContext {
//   public readonly backingStore: Map<string, any>;
//   public readonly defaults: Map<string, any>;
//   private readonly configurationChangeEmitter: EventEmitter<
//     ConfigurationChangeEvent
//   >;

//   constructor(properties: Iterable<[string, any]> = []) {
//     this.backingStore = new Map<string, any>(properties);
//     this.configurationChangeEmitter = new EventEmitter<
//       ConfigurationChangeEvent
//     >();
//     const defaultProperties = extensions.getExtension(
//       "sorbet.sorbet-vscode-extension",
//     )!.packageJSON.contributes.configuration.properties;
//     const defaultValues: Iterable<[string, any]> = Object.keys(
//       defaultProperties,
//     ).map((settingName) => {
//       let value = defaultProperties[settingName].default;

//       if (
//         defaultProperties[settingName].type === "boolean" &&
//         value === undefined
//       ) {
//         value = false;
//       }

//       return [settingName.replace("sorbet.", ""), value];
//     });
//     this.defaults = new Map<string, any>(defaultValues);
//   }

//   dispose() {}

//   get<T>(section: string, defaultValue: T): T {
//     if (this.backingStore.has(section)) {
//       return this.backingStore.get(section);
//     } else if (this.defaults.has(section)) {
//       return this.defaults.get(section);
//     } else {
//       return defaultValue;
//     }
//   }

//   update(
//     section: string,
//     value: any,
//     configurationTarget?: boolean | ConfigurationTarget | undefined,
//   ): Thenable<void> {
//     if (configurationTarget) {
//       assert.fail(
//         `fake does not (yet) support ConfigurationTarget, given: ${configurationTarget}`,
//       );
//     }
//     this.backingStore.set(section, value);
//     return Promise.resolve(
//       this.configurationChangeEmitter.fire({
//         affectsConfiguration: (s: string, _?: Uri) => {
//           return section.startsWith(`${s}.`);
//         },
//       }),
//     );
//   }

//   get onDidChangeConfiguration() {
//     return this.configurationChangeEmitter.event;
//   }

//   workspaceFolders() {
//     return [{ uri: { fsPath: "/fake/path/to/project" } }] as WorkspaceFolder[];
//   }

//   initializeEnabled(enabled: boolean): void {
//     const stateEnabled = this.backingStore.get("enabled");

//     if (stateEnabled === undefined) {
//       this.update("enabled", enabled);
//     }
//   }
// }

// // Actual tests

// suite("SorbetExtensionConfig", async () => {
//   suite("initialization", async () => {
//     suite("when no sorbet settings", async () => {
//       test("sorbet is disabled", async () => {
//         const workspaceConfig = new FakeWorkspaceConfiguration();
//         const sorbetConfig = new SorbetExtensionConfig(workspaceConfig);
//         assert.strictEqual(
//           sorbetConfig.enabled,
//           false,
//           "should not be enabled",
//         );
//         assert.deepStrictEqual(
//           sorbetConfig.selectedLspConfig,
//           new SorbetLspConfig(workspaceConfig.defaults.get("lspConfigs")[0]),
//           "LSP configs should have been set to first default",
//         );
//         assert.strictEqual(
//           sorbetConfig.activeLspConfig,
//           null,
//           "should not have an active LSP config",
//         );
//       });
//     });

//     suite("when a sorbet/config file exists", async () => {
//       test("sorbet is enabled", async () => {
//         sinon
//           .stub(fs, "existsSync")
//           .withArgs("/fake/path/to/project/sorbet/config")
//           .returns(true);

//         const workspaceConfig = new FakeWorkspaceConfiguration();
//         const sorbetConfig = new SorbetExtensionConfig(workspaceConfig);

//         assert.strictEqual(sorbetConfig.enabled, true, "should be enabled");
//         sinon.restore();
//       });
//     });

//     suite("when workspace has fully-populated sorbet settings", async () => {
//       test("populates SorbetExtensionConfig", async () => {
//         const workspaceConfig = new FakeWorkspaceConfiguration([
//           ["enabled", true],
//           ["lspConfigs", [fooLspConfig, barLspConfig]],
//           ["selectedLspConfigId", "bar"],
//         ]);
//         const sorbetConfig = new SorbetExtensionConfig(workspaceConfig);
//         assert.strictEqual(
//           sorbetConfig.enabled,
//           true,
//           "extension should be enabled",
//         );
//         const { lspConfigs, selectedLspConfig, activeLspConfig } = sorbetConfig;
//         assert.strictEqual(
//           lspConfigs.length,
//           2,
//           "Should have two configs (foo and bar)",
//         );
//         assert.strictEqual(
//           selectedLspConfig && selectedLspConfig.id,
//           barLspConfig.id,
//           "selected config should be bar",
//         );
//         assert.strictEqual(
//           activeLspConfig,
//           selectedLspConfig,
//           "Active config should be same as selected",
//         );
//       });
//     });

//     suite("when workspace has *some* sorbet settings", async () => {
//       test("when `sorbet.enabled` is missing", async () => {
//         sinon
//           .stub(fs, "existsSync")
//           .withArgs("/fake/path/to/project/sorbet/config")
//           .returns(false);

//         const workspaceConfig = new FakeWorkspaceConfiguration([
//           ["lspConfigs", [fooLspConfig, barLspConfig]],
//           ["selectedLspConfigId", barLspConfig.id],
//         ]);
//         const sorbetConfig = new SorbetExtensionConfig(workspaceConfig);
//         assert.strictEqual(
//           sorbetConfig.enabled,
//           false,
//           "should not be enabled",
//         );
//         const { selectedLspConfig } = sorbetConfig;
//         assert.strictEqual(
//           selectedLspConfig && selectedLspConfig.id,
//           barLspConfig.id,
//           "should have a selected LSP config",
//         );
//         assert.strictEqual(
//           sorbetConfig.activeLspConfig,
//           null,
//           "but should not have an active LSP config",
//         );

//         sinon.restore();
//       });

//       test("when `sorbet.selectedLspConfigId` is missing", async () => {
//         const workspaceConfig = new FakeWorkspaceConfiguration([
//           ["enabled", true],
//           ["lspConfigs", [fooLspConfig, barLspConfig]],
//         ]);
//         const sorbetConfig = new SorbetExtensionConfig(workspaceConfig);
//         assert.strictEqual(sorbetConfig.enabled, true, "should be enabled");
//         const { selectedLspConfig } = sorbetConfig;
//         assert.strictEqual(
//           selectedLspConfig && selectedLspConfig.id,
//           fooLspConfig.id,
//           "selectedLspConfig should default to first config",
//         );
//         assert.strictEqual(
//           sorbetConfig.activeLspConfig,
//           selectedLspConfig,
//           "activeLspConfig should also default to first config",
//         );
//       });

//       [undefined, ""].forEach((configId) => {
//         test(`when \`sorbet.selectedLspConfigId\` is '${configId}', picks first available configuration`, async () => {
//           const workspaceConfig = new FakeWorkspaceConfiguration([
//             ["enabled", true],
//             ["lspConfigs", [fooLspConfig, barLspConfig]],
//             ["selectedLspConfigId", configId],
//           ]);
//           const sorbetConfig = new SorbetExtensionConfig(workspaceConfig);
//           assert.strictEqual(sorbetConfig.enabled, true, "should be enabled");
//           assert.strictEqual(
//             sorbetConfig.selectedLspConfig,
//             sorbetConfig.lspConfigs[0],
//             "selectedLspConfig should be undefined",
//           );
//           assert.strictEqual(
//             sorbetConfig.activeLspConfig,
//             sorbetConfig.lspConfigs[0],
//             "activeLspConfig should be undefined",
//           );
//         });
//       });

//       test("when `sorbet.selectedLspConfigId` matches none of the defined `sorbet.lspConfigs`", async () => {
//         const workspaceConfig = new FakeWorkspaceConfiguration([
//           ["enabled", true],
//           ["lspConfigs", [fooLspConfig]],
//           ["selectedLspConfigId", barLspConfig.id],
//         ]);
//         const sorbetConfig = new SorbetExtensionConfig(workspaceConfig);
//         assert.strictEqual(sorbetConfig.enabled, true, "should be enabled");
//         assert.strictEqual(
//           sorbetConfig.selectedLspConfig,
//           undefined,
//           "selectedLspConfig should be undefined",
//         );
//         assert.strictEqual(
//           sorbetConfig.activeLspConfig,
//           undefined,
//           "activeLspConfig should be undefined",
//         );
//       });

//       test("multiple instances of SorbetExtensionConfig stay in sync with each other", async () => {
//         const workspaceConfig = new FakeWorkspaceConfiguration([
//           ["enabled", true],
//           ["lspConfigs", [fooLspConfig, barLspConfig]],
//           ["selectedLspConfigId", fooLspConfig.id],
//         ]);
//         const sorbetConfig1 = new SorbetExtensionConfig(workspaceConfig);
//         const sorbetConfig2 = new SorbetExtensionConfig(workspaceConfig);
//         assert.ok(sorbetConfig2.activeLspConfig);
//         assert.strictEqual(
//           sorbetConfig2.activeLspConfig!.id,
//           fooLspConfig.id,
//           "Precondition: config2 should be set to 'foo'",
//         );
//         await sorbetConfig1.setActiveLspConfigId(barLspConfig.id);
//         assert.ok(sorbetConfig2.activeLspConfig);
//         assert.strictEqual(
//           sorbetConfig2.activeLspConfig!.id,
//           barLspConfig.id,
//           "changing config1 should also change config2",
//         );
//       });
//     });

//     suite("when `sorbet.userLspConfigs` is specified", async () => {
//       test("when values are distinct from `lspConfigs`", async () => {
//         const workspaceConfig = new FakeWorkspaceConfiguration([
//           ["lspConfigs", [fooLspConfig]],
//           ["userLspConfigs", [barLspConfig]],
//         ]);
//         const sorbetConfig = new SorbetExtensionConfig(workspaceConfig);
//         const { selectedLspConfig, lspConfigs } = sorbetConfig;
//         assert.deepStrictEqual(
//           lspConfigs,
//           [barLspConfig, fooLspConfig],
//           "items from userLspConfigs should precede items from lspConfigs",
//         );
//         assert.deepStrictEqual(
//           selectedLspConfig,
//           barLspConfig,
//           "First element of userLspConfigs should be the selected/default config",
//         );
//       });
//       test("when values overlap with `lspConfigs`", async () => {
//         const userConfig = new SorbetLspConfig({
//           ...barLspConfig,
//           id: fooLspConfig.id,
//         });
//         assert.notDeepEqual(
//           userConfig,
//           fooLspConfig,
//           "Precondition: userFoo and foo should be different configs",
//         );
//         assert.strictEqual(
//           userConfig.id,
//           fooLspConfig.id,
//           "Precondition: userFoo and foo should have the same id",
//         );
//         const workspaceConfig = new FakeWorkspaceConfiguration([
//           ["lspConfigs", [fooLspConfig]],
//           ["userLspConfigs", [userConfig]],
//         ]);
//         const sorbetConfig = new SorbetExtensionConfig(workspaceConfig);
//         const { selectedLspConfig, lspConfigs } = sorbetConfig;
//         assert.deepStrictEqual(
//           lspConfigs,
//           [userConfig],
//           "Item from userLspConfigs should override same id from lspConfigs",
//         );
//         assert.deepStrictEqual(
//           selectedLspConfig,
//           userConfig,
//           "Selected config should be first of userLspConfigs",
//         );
//       });
//     });
//   });

//   suite(".enabled", async () => {
//     test("fires onLspConfigChange event when enabling the extension", async () => {
//       const workspaceConfig = new FakeWorkspaceConfiguration([
//         ["enabled", false],
//         ["lspConfigs", [fooLspConfig, barLspConfig]],
//         ["selectedLspConfigId", barLspConfig.id],
//       ]);
//       const sorbetConfig = new SorbetExtensionConfig(workspaceConfig);
//       const listener = sinon.spy();
//       sorbetConfig.onLspConfigChange(listener);
//       sorbetConfig.setEnabled(true).then(() => {
//         assert.strictEqual(
//           listener.called,
//           true,
//           "should have called listener onLspConfigChange",
//         );
//         assert.deepStrictEqual(
//           listener.getCall(0).args[0],
//           {
//             oldLspConfig: null,
//             newLspConfig: barLspConfig,
//           },
//           "should have transitioned from no config to bar config",
//         );
//       });
//     });

//     test("fires onLspConfigChange event when disabling the extension", async () => {
//       const workspaceConfig = new FakeWorkspaceConfiguration([
//         ["enabled", true],
//         ["lspConfigs", [fooLspConfig, barLspConfig]],
//         ["selectedLspConfigId", barLspConfig.id],
//       ]);
//       const sorbetConfig = new SorbetExtensionConfig(workspaceConfig);
//       const listener = sinon.spy();
//       sorbetConfig.onLspConfigChange(listener);
//       sorbetConfig.setEnabled(false).then(() => {
//         assert.strictEqual(
//           listener.called,
//           true,
//           "should have called listener onLspConfigChange",
//         );
//         assert.deepStrictEqual(
//           listener.getCall(0).args[0],
//           {
//             oldLspConfig: barLspConfig,
//             newLspConfig: null,
//           },
//           "should have transitioned from bar config to no config",
//         );
//       });
//     });
//   });

//   suite(".setSelectedLspConfigId", async () => {
//     test("fires onLspConfigChange event when changing LSPConfig", async () => {
//       const workspaceConfig = new FakeWorkspaceConfiguration([
//         ["enabled", true],
//         ["lspConfigs", [fooLspConfig, barLspConfig]],
//         ["selectedLspConfigId", barLspConfig.id],
//       ]);
//       const sorbetConfig = new SorbetExtensionConfig(workspaceConfig);
//       const listener = sinon.spy();
//       sorbetConfig.onLspConfigChange(listener);
//       sorbetConfig.setSelectedLspConfigId(fooLspConfig.id).then(() => {
//         assert.strictEqual(listener.called, true, "should be notified");
//         assert.deepStrictEqual(
//           listener.getCall(0).args[0],
//           {
//             oldLspConfig: barLspConfig,
//             newLspConfig: fooLspConfig,
//           },
//           "should have transitioned from bar config to foo config",
//         );
//       });
//     });

//     test("does not fire onLspConfigChange event when unchanged", async () => {
//       const workspaceConfig = new FakeWorkspaceConfiguration([
//         ["enabled", true],
//         ["lspConfigs", [fooLspConfig, barLspConfig]],
//         ["selectedLspConfigId", barLspConfig.id],
//       ]);
//       const sorbetConfig = new SorbetExtensionConfig(workspaceConfig);
//       const listener = sinon.spy();
//       sorbetConfig.onLspConfigChange(listener);
//       assert.strictEqual(sorbetConfig.selectedLspConfig!.id, barLspConfig.id);
//       sorbetConfig.setSelectedLspConfigId(barLspConfig!.id).then(() => {
//         assert.strictEqual(listener.called, false, "should not be notified");
//       });
//     });

//     test("does not fire onLspConfigChange event when extension disabled", async () => {
//       const workspaceConfig = new FakeWorkspaceConfiguration([
//         ["enabled", false],
//         ["lspConfigs", [fooLspConfig, barLspConfig]],
//         ["selectedLspConfigId", barLspConfig.id],
//       ]);
//       const sorbetConfig = new SorbetExtensionConfig(workspaceConfig);
//       const listener = sinon.spy();
//       sorbetConfig.onLspConfigChange(listener);
//       sorbetConfig.setSelectedLspConfigId(fooLspConfig.id).then(() => {
//         assert.strictEqual(listener.called, false, "should not be notified");
//       });
//     });
//   });

//   suite(".onLspConfigChange when WorkspaceConfiguration changes", async () => {
//     test("does not fire when extension is disabled", async () => {
//       const workspaceConfig = new FakeWorkspaceConfiguration([
//         ["enabled", false],
//         ["lspConfigs", [fooLspConfig]],
//         ["selectedLspConfigId", fooLspConfig.id],
//       ]);
//       const sorbetConfig = new SorbetExtensionConfig(workspaceConfig);
//       const listener = sinon.spy();
//       sorbetConfig.onLspConfigChange(listener);
//       workspaceConfig.update("lspConfigs", [barLspConfig]);
//       workspaceConfig.update("selectedLspConfigId", barLspConfig.id);
//       assert.strictEqual(listener.called, false, "should not be notified");
//     });

//     test("fires when active LSP config is modified", async () => {
//       const modifiedBarLspConfig = new SorbetLspConfig({
//         ...barLspConfig,
//         command: ["different", "command", "here"],
//       });
//       const workspaceConfig = new FakeWorkspaceConfiguration([
//         ["enabled", true],
//         ["lspConfigs", [fooLspConfig, barLspConfig]],
//         ["selectedLspConfigId", barLspConfig.id],
//       ]);
//       const sorbetConfig = new SorbetExtensionConfig(workspaceConfig);
//       const listener = sinon.spy();
//       sorbetConfig.onLspConfigChange(listener);
//       workspaceConfig.update("lspConfigs", [
//         fooLspConfig,
//         modifiedBarLspConfig,
//       ]);
//       assert.strictEqual(listener.called, true, "should be notified");
//       assert.deepStrictEqual(
//         listener.getCall(0).args[0],
//         {
//           oldLspConfig: barLspConfig,
//           newLspConfig: modifiedBarLspConfig,
//         },
//         "should have transitioned from old bar config to modified bar config",
//       );
//     });

//     test("does not fire when non-active LSP config is modified", async () => {
//       const modifiedFooLspConfig = new SorbetLspConfig({
//         ...fooLspConfig,
//         command: ["different", "command", "here"],
//       });
//       const workspaceConfig = new FakeWorkspaceConfiguration([
//         ["enabled", true],
//         ["lspConfigs", [fooLspConfig, barLspConfig]],
//         ["selectedLspConfigId", barLspConfig.id],
//       ]);
//       const sorbetConfig = new SorbetExtensionConfig(workspaceConfig);
//       const listener = sinon.spy();
//       sorbetConfig.onLspConfigChange(listener);
//       workspaceConfig.update("lspConfigs", [
//         modifiedFooLspConfig,
//         barLspConfig,
//       ]);
//       assert.strictEqual(listener.called, false, "should not be notified");
//     });

//     test("does not fire when a new (non-active) LSP config is added", async () => {
//       const workspaceConfig = new FakeWorkspaceConfiguration([
//         ["enabled", true],
//         ["lspConfigs", [barLspConfig]],
//         ["selectedLspConfigId", barLspConfig.id],
//       ]);
//       const sorbetConfig = new SorbetExtensionConfig(workspaceConfig);
//       const listener = sinon.spy();
//       sorbetConfig.onLspConfigChange(listener);
//       workspaceConfig.update("lspConfigs", [fooLspConfig, barLspConfig]);
//       assert.strictEqual(listener.called, false, "should not be notified");
//     });

//     test("does not fire when a non-active LSP config is removed", async () => {
//       const workspaceConfig = new FakeWorkspaceConfiguration([
//         ["enabled", true],
//         ["lspConfigs", [fooLspConfig, barLspConfig]],
//         ["selectedLspConfigId", barLspConfig.id],
//       ]);
//       const sorbetConfig = new SorbetExtensionConfig(workspaceConfig);
//       const listener = sinon.spy();
//       sorbetConfig.onLspConfigChange(listener);
//       workspaceConfig.update("lspConfigs", [barLspConfig]);
//       assert.strictEqual(
//         listener.called,
//         false,
//         "should not have called listener onLspConfigChange",
//       );
//     });

//     test("fires when the active LSP changes by nature of being the first lspConfig", async () => {
//       const workspaceConfig = new FakeWorkspaceConfiguration([
//         ["enabled", true],
//         ["lspConfigs", [fooLspConfig, barLspConfig]],
//       ]);
//       const sorbetConfig = new SorbetExtensionConfig(workspaceConfig);
//       const listener = sinon.spy();
//       sorbetConfig.onLspConfigChange(listener);
//       workspaceConfig.update("lspConfigs", [barLspConfig, fooLspConfig]);
//       assert.strictEqual(
//         listener.called,
//         true,
//         "should have called listener onLspConfigChange",
//       );
//       assert.deepStrictEqual(
//         listener.getCall(0).args[0],
//         {
//           oldLspConfig: fooLspConfig,
//           newLspConfig: barLspConfig,
//         },
//         "should have transitioned from foo config to bar config",
//       );
//     });
//   });
// });
=======
import * as assert from "assert";
import * as sinon from "sinon";
import {
  EventEmitter,
  extensions,
  ConfigurationTarget,
  ConfigurationChangeEvent,
  Uri,
  workspace,
} from "vscode";

import * as fs from "fs";
import { SorbetExtensionConfig, ISorbetWorkspaceContext } from "../config";
import { SorbetLspConfig } from "../sorbetLspConfig";

// Helpers

/** Imitate the WorkspaceConfiguration. */
class FakeWorkspaceConfiguration implements ISorbetWorkspaceContext {
  public readonly backingStore: Map<string, any>;
  public readonly defaults: Map<string, any>;
  private readonly configurationChangeEmitter: EventEmitter<
    ConfigurationChangeEvent
  >;

  constructor(properties: Iterable<[string, any]> = []) {
    this.backingStore = new Map<string, any>(properties);
    this.configurationChangeEmitter = new EventEmitter<
      ConfigurationChangeEvent
    >();
    const defaultProperties = extensions.getExtension(
      "sorbet.sorbet-vscode-extension",
    )!.packageJSON.contributes.configuration.properties;
    const defaultValues: Iterable<[string, any]> = Object.keys(
      defaultProperties,
    ).map((settingName) => {
      let value = defaultProperties[settingName].default;

      if (
        defaultProperties[settingName].type === "boolean" &&
        value === undefined
      ) {
        value = false;
      }

      return [settingName.replace("sorbet.", ""), value];
    });
    this.defaults = new Map<string, any>(defaultValues);
  }

  dispose() {}

  get<T>(section: string, defaultValue: T): T {
    if (this.backingStore.has(section)) {
      return this.backingStore.get(section);
    } else if (this.defaults.has(section)) {
      return this.defaults.get(section);
    } else {
      return defaultValue;
    }
  }

  update(
    section: string,
    value: any,
    configurationTarget?: boolean | ConfigurationTarget | undefined,
  ): Thenable<void> {
    if (configurationTarget) {
      assert.fail(
        `fake does not (yet) support ConfigurationTarget, given: ${configurationTarget}`,
      );
    }
    this.backingStore.set(section, value);
    return Promise.resolve(
      this.configurationChangeEmitter.fire({
        affectsConfiguration: (s: string, _?: Uri) => {
          return section.startsWith(`${s}.`);
        },
      }),
    );
  }

  get onDidChangeConfiguration() {
    return this.configurationChangeEmitter.event;
  }

  initializeEnabled(enabled: boolean): void {
    const stateEnabled = this.backingStore.get("enabled");

    if (stateEnabled === undefined) {
      this.update("enabled", enabled);
    }
  }
}

const fooLspConfig = new SorbetLspConfig({
  id: "foo",
  name: "FooFoo",
  description: "The foo config",
  cwd: "${workspaceFolder}", // eslint-disable-line no-template-curly-in-string
  command: ["foo", "on", "you"],
});

const barLspConfig = new SorbetLspConfig({
  id: "bar",
  name: "BarBar",
  description: "The bar config",
  cwd: "${workspaceFolder}/bar", // eslint-disable-line no-template-curly-in-string
  command: ["I", "heart", "bar", "bee", "que"],
});

suite("SorbetLspConfig", () => {
  test("modifications to ctor arg should not modify object", () => {
    const ctorArg = {
      id: "one",
      name: "two",
      description: "three",
      cwd: "four",
      command: ["five", "six"],
    };
    const lspConfig = new SorbetLspConfig(ctorArg);
    ctorArg.id = "modified";
    ctorArg.name = "modified";
    ctorArg.description = "modified";
    ctorArg.cwd = "modified";
    ctorArg.command.push("modified");
    assert.strictEqual(
      lspConfig.id,
      "one",
      "Modifying ctor id should not affect object",
    );
    assert.strictEqual(
      lspConfig.name,
      "two",
      "Modifying ctor name should not affect object",
    );
    assert.strictEqual(
      lspConfig.description,
      "three",
      "Modifying ctor description should not affect object",
    );
    assert.strictEqual(
      lspConfig.cwd,
      "four",
      "Modifying ctor cwd should not affect object",
    );
    assert.deepStrictEqual(
      lspConfig.command,
      ["five", "six"],
      "Modifying ctor command should not affect object",
    );
  });

  suite("equality", () => {
    const json = {
      id: "one",
      name: "two",
      description: "three",
      cwd: "four",
      command: ["five", "six"],
    };
    const config1 = new SorbetLspConfig(json);
    const config2 = new SorbetLspConfig(json);
    const differentConfigs = [
      new SorbetLspConfig({ ...json, id: "different id" }),
      new SorbetLspConfig({ ...json, name: "different name" }),
      new SorbetLspConfig({ ...json, description: "different description" }),
      new SorbetLspConfig({ ...json, cwd: "different cwd" }),
      new SorbetLspConfig({ ...json, command: ["different", "command"] }),
      undefined,
    ];

    test(".isEqualTo(other)", () => {
      assert.ok(config1.isEqualTo(config2));
      differentConfigs.forEach((c) => {
        assert.ok(!config1.isEqualTo(c), `Should not equal: ${c}`);
      });
      assert.ok(!config1.isEqualTo(json), "Should not equal JSON");
      assert.ok(
        !config1.isEqualTo(JSON.stringify(json)),
        "Should not equal stringified JSON",
      );
      assert.ok(
        !config1.isEqualTo(JSON.stringify(config1)),
        "Should not equal stringified config",
      );
    });

    test(".areEqual(config1, config2)", () => {
      assert.ok(SorbetLspConfig.areEqual(config1, config2));
      differentConfigs.forEach((c) => {
        assert.ok(
          !SorbetLspConfig.areEqual(config1, c),
          `Should not equal: ${c}`,
        );
      });
    });
  });
});

// Actual tests

suite("SorbetExtensionConfig", async () => {
  suite("initialization", async () => {
    suite("when no sorbet settings", async () => {
      test("sorbet is disabled", async () => {
        const workspaceConfig = new FakeWorkspaceConfiguration();
        const sorbetConfig = new SorbetExtensionConfig(workspaceConfig);
        assert.strictEqual(
          sorbetConfig.enabled,
          false,
          "should not be enabled",
        );
        assert.deepStrictEqual(
          sorbetConfig.selectedLspConfig,
          new SorbetLspConfig(workspaceConfig.defaults.get("lspConfigs")[0]),
          "LSP configs should have been set to first default",
        );
        assert.strictEqual(
          sorbetConfig.activeLspConfig,
          undefined,
          "should not have an active LSP config",
        );
      });
    });

    suite("when a sorbet/config file exists", async () => {
      test("sorbet is enabled", async () => {
        const expectedWorkspacePath = "/fake/path/to/project";
        const existsSyncStub = sinon
          .stub(fs, "existsSync")
          .withArgs(`${expectedWorkspacePath}/sorbet/config`)
          .returns(true);
        sinon
          .stub(workspace, "workspaceFolders")
          .value([{ uri: { fsPath: expectedWorkspacePath } }]);

        const workspaceConfig = new FakeWorkspaceConfiguration();
        const sorbetConfig = new SorbetExtensionConfig(workspaceConfig);

        assert.strictEqual(sorbetConfig.enabled, true, "should be enabled");

        sinon.assert.calledOnce(existsSyncStub);
        sinon.restore();
      });
    });

    suite("when workspace has fully-populated sorbet settings", async () => {
      test("populates SorbetExtensionConfig", async () => {
        const workspaceConfig = new FakeWorkspaceConfiguration([
          ["enabled", true],
          ["lspConfigs", [fooLspConfig, barLspConfig]],
          ["selectedLspConfigId", "bar"],
        ]);
        const sorbetConfig = new SorbetExtensionConfig(workspaceConfig);
        assert.strictEqual(
          sorbetConfig.enabled,
          true,
          "extension should be enabled",
        );
        const { lspConfigs, selectedLspConfig, activeLspConfig } = sorbetConfig;
        assert.strictEqual(
          lspConfigs.length,
          2,
          "Should have two configs (foo and bar)",
        );
        assert.strictEqual(
          selectedLspConfig && selectedLspConfig.id,
          barLspConfig.id,
          "selected config should be bar",
        );
        assert.strictEqual(
          activeLspConfig,
          selectedLspConfig,
          "Active config should be same as selected",
        );
      });
    });

    suite("when workspace has *some* sorbet settings", async () => {
      test("when `sorbet.enabled` is missing", async () => {
        const expectedWorkspacePath = "/fake/path/to/project";
        const existsSyncStub = sinon
          .stub(fs, "existsSync")
          .withArgs(`${expectedWorkspacePath}/sorbet/config`)
          .returns(false);
        sinon
          .stub(workspace, "workspaceFolders")
          .value([{ uri: { fsPath: expectedWorkspacePath } }]);

        const workspaceConfig = new FakeWorkspaceConfiguration([
          ["lspConfigs", [fooLspConfig, barLspConfig]],
          ["selectedLspConfigId", barLspConfig.id],
        ]);
        const sorbetConfig = new SorbetExtensionConfig(workspaceConfig);
        assert.strictEqual(
          sorbetConfig.enabled,
          false,
          "should not be enabled",
        );
        const { selectedLspConfig } = sorbetConfig;
        assert.strictEqual(
          selectedLspConfig && selectedLspConfig.id,
          barLspConfig.id,
          "should have a selected LSP config",
        );
        assert.strictEqual(
          sorbetConfig.activeLspConfig,
          undefined,
          "but should not have an active LSP config",
        );

        sinon.assert.calledOnce(existsSyncStub);
        sinon.restore();
      });

      test("when `sorbet.selectedLspConfigId` is missing", async () => {
        const workspaceConfig = new FakeWorkspaceConfiguration([
          ["enabled", true],
          ["lspConfigs", [fooLspConfig, barLspConfig]],
        ]);
        const sorbetConfig = new SorbetExtensionConfig(workspaceConfig);
        assert.strictEqual(sorbetConfig.enabled, true, "should be enabled");
        const { selectedLspConfig } = sorbetConfig;
        assert.strictEqual(
          selectedLspConfig && selectedLspConfig.id,
          fooLspConfig.id,
          "selectedLspConfig should default to first config",
        );
        assert.strictEqual(
          sorbetConfig.activeLspConfig,
          selectedLspConfig,
          "activeLspConfig should also default to first config",
        );
      });

      [undefined, ""].forEach((configId) => {
        test(`when \`sorbet.selectedLspConfigId\` is '${configId}', picks first available configuration`, async () => {
          const workspaceConfig = new FakeWorkspaceConfiguration([
            ["enabled", true],
            ["lspConfigs", [fooLspConfig, barLspConfig]],
            ["selectedLspConfigId", configId],
          ]);
          const sorbetConfig = new SorbetExtensionConfig(workspaceConfig);
          assert.strictEqual(sorbetConfig.enabled, true, "should be enabled");
          assert.strictEqual(
            sorbetConfig.selectedLspConfig,
            sorbetConfig.lspConfigs[0],
            "selectedLspConfig should be undefined",
          );
          assert.strictEqual(
            sorbetConfig.activeLspConfig,
            sorbetConfig.lspConfigs[0],
            "activeLspConfig should be undefined",
          );
        });
      });

      test("when `sorbet.selectedLspConfigId` matches none of the defined `sorbet.lspConfigs`", async () => {
        const workspaceConfig = new FakeWorkspaceConfiguration([
          ["enabled", true],
          ["lspConfigs", [fooLspConfig]],
          ["selectedLspConfigId", barLspConfig.id],
        ]);
        const sorbetConfig = new SorbetExtensionConfig(workspaceConfig);
        assert.strictEqual(sorbetConfig.enabled, true, "should be enabled");
        assert.strictEqual(
          sorbetConfig.selectedLspConfig,
          undefined,
          "selectedLspConfig should be undefined",
        );
        assert.strictEqual(
          sorbetConfig.activeLspConfig,
          undefined,
          "activeLspConfig should be undefined",
        );
      });

      test("multiple instances of SorbetExtensionConfig stay in sync with each other", async () => {
        const workspaceConfig = new FakeWorkspaceConfiguration([
          ["enabled", true],
          ["lspConfigs", [fooLspConfig, barLspConfig]],
          ["selectedLspConfigId", fooLspConfig.id],
        ]);
        const sorbetConfig1 = new SorbetExtensionConfig(workspaceConfig);
        const sorbetConfig2 = new SorbetExtensionConfig(workspaceConfig);
        assert.ok(sorbetConfig2.activeLspConfig);
        assert.strictEqual(
          sorbetConfig2.activeLspConfig!.id,
          fooLspConfig.id,
          "Precondition: config2 should be set to 'foo'",
        );
        await sorbetConfig1.setActiveLspConfigId(barLspConfig.id);
        assert.ok(sorbetConfig2.activeLspConfig);
        assert.strictEqual(
          sorbetConfig2.activeLspConfig!.id,
          barLspConfig.id,
          "changing config1 should also change config2",
        );
      });
    });

    suite("when `sorbet.userLspConfigs` is specified", async () => {
      test("when values are distinct from `lspConfigs`", async () => {
        const workspaceConfig = new FakeWorkspaceConfiguration([
          ["lspConfigs", [fooLspConfig]],
          ["userLspConfigs", [barLspConfig]],
        ]);
        const sorbetConfig = new SorbetExtensionConfig(workspaceConfig);
        const { selectedLspConfig, lspConfigs } = sorbetConfig;
        assert.deepStrictEqual(
          lspConfigs,
          [barLspConfig, fooLspConfig],
          "items from userLspConfigs should precede items from lspConfigs",
        );
        assert.deepStrictEqual(
          selectedLspConfig,
          barLspConfig,
          "First element of userLspConfigs should be the selected/default config",
        );
      });
      test("when values overlap with `lspConfigs`", async () => {
        const userConfig = new SorbetLspConfig({
          ...barLspConfig,
          id: fooLspConfig.id,
        });
        assert.notDeepEqual(
          userConfig,
          fooLspConfig,
          "Precondition: userFoo and foo should be different configs",
        );
        assert.strictEqual(
          userConfig.id,
          fooLspConfig.id,
          "Precondition: userFoo and foo should have the same id",
        );
        const workspaceConfig = new FakeWorkspaceConfiguration([
          ["lspConfigs", [fooLspConfig]],
          ["userLspConfigs", [userConfig]],
        ]);
        const sorbetConfig = new SorbetExtensionConfig(workspaceConfig);
        const { selectedLspConfig, lspConfigs } = sorbetConfig;
        assert.deepStrictEqual(
          lspConfigs,
          [userConfig],
          "Item from userLspConfigs should override same id from lspConfigs",
        );
        assert.deepStrictEqual(
          selectedLspConfig,
          userConfig,
          "Selected config should be first of userLspConfigs",
        );
      });
    });
  });

  suite(".enabled", async () => {
    test("fires onLspConfigChange event when enabling the extension", async () => {
      const workspaceConfig = new FakeWorkspaceConfiguration([
        ["enabled", false],
        ["lspConfigs", [fooLspConfig, barLspConfig]],
        ["selectedLspConfigId", barLspConfig.id],
      ]);
      const sorbetConfig = new SorbetExtensionConfig(workspaceConfig);
      const listener = sinon.spy();
      sorbetConfig.onLspConfigChange(listener);
      sorbetConfig.setEnabled(true).then(() => {
        assert.strictEqual(
          listener.called,
          true,
          "should have called listener onLspConfigChange",
        );
        assert.deepStrictEqual(
          listener.getCall(0).args[0],
          {
            oldLspConfig: undefined,
            newLspConfig: barLspConfig,
          },
          "should have transitioned from no config to bar config",
        );
      });
    });

    test("fires onLspConfigChange event when disabling the extension", async () => {
      const workspaceConfig = new FakeWorkspaceConfiguration([
        ["enabled", true],
        ["lspConfigs", [fooLspConfig, barLspConfig]],
        ["selectedLspConfigId", barLspConfig.id],
      ]);
      const sorbetConfig = new SorbetExtensionConfig(workspaceConfig);
      const listener = sinon.spy();
      sorbetConfig.onLspConfigChange(listener);
      sorbetConfig.setEnabled(false).then(() => {
        assert.strictEqual(
          listener.called,
          true,
          "should have called listener onLspConfigChange",
        );
        assert.deepStrictEqual(
          listener.getCall(0).args[0],
          {
            oldLspConfig: barLspConfig,
            newLspConfig: undefined,
          },
          "should have transitioned from bar config to no config",
        );
      });
    });
  });

  suite(".setSelectedLspConfigId", async () => {
    test("fires onLspConfigChange event when changing LSPConfig", async () => {
      const workspaceConfig = new FakeWorkspaceConfiguration([
        ["enabled", true],
        ["lspConfigs", [fooLspConfig, barLspConfig]],
        ["selectedLspConfigId", barLspConfig.id],
      ]);
      const sorbetConfig = new SorbetExtensionConfig(workspaceConfig);
      const listener = sinon.spy();
      sorbetConfig.onLspConfigChange(listener);
      sorbetConfig.setSelectedLspConfigId(fooLspConfig.id).then(() => {
        assert.strictEqual(listener.called, true, "should be notified");
        assert.deepStrictEqual(
          listener.getCall(0).args[0],
          {
            oldLspConfig: barLspConfig,
            newLspConfig: fooLspConfig,
          },
          "should have transitioned from bar config to foo config",
        );
      });
    });

    test("does not fire onLspConfigChange event when unchanged", async () => {
      const workspaceConfig = new FakeWorkspaceConfiguration([
        ["enabled", true],
        ["lspConfigs", [fooLspConfig, barLspConfig]],
        ["selectedLspConfigId", barLspConfig.id],
      ]);
      const sorbetConfig = new SorbetExtensionConfig(workspaceConfig);
      const listener = sinon.spy();
      sorbetConfig.onLspConfigChange(listener);
      assert.strictEqual(sorbetConfig.selectedLspConfig!.id, barLspConfig.id);
      sorbetConfig.setSelectedLspConfigId(barLspConfig!.id).then(() => {
        assert.strictEqual(listener.called, false, "should not be notified");
      });
    });

    test("does not fire onLspConfigChange event when extension disabled", async () => {
      const workspaceConfig = new FakeWorkspaceConfiguration([
        ["enabled", false],
        ["lspConfigs", [fooLspConfig, barLspConfig]],
        ["selectedLspConfigId", barLspConfig.id],
      ]);
      const sorbetConfig = new SorbetExtensionConfig(workspaceConfig);
      const listener = sinon.spy();
      sorbetConfig.onLspConfigChange(listener);
      sorbetConfig.setSelectedLspConfigId(fooLspConfig.id).then(() => {
        assert.strictEqual(listener.called, false, "should not be notified");
      });
    });
  });

  suite(".onLspConfigChange when WorkspaceConfiguration changes", async () => {
    test("does not fire when extension is disabled", async () => {
      const workspaceConfig = new FakeWorkspaceConfiguration([
        ["enabled", false],
        ["lspConfigs", [fooLspConfig]],
        ["selectedLspConfigId", fooLspConfig.id],
      ]);
      const sorbetConfig = new SorbetExtensionConfig(workspaceConfig);
      const listener = sinon.spy();
      sorbetConfig.onLspConfigChange(listener);
      workspaceConfig.update("lspConfigs", [barLspConfig]);
      workspaceConfig.update("selectedLspConfigId", barLspConfig.id);
      assert.strictEqual(listener.called, false, "should not be notified");
    });

    test("fires when active LSP config is modified", async () => {
      const modifiedBarLspConfig = new SorbetLspConfig({
        ...barLspConfig,
        command: ["different", "command", "here"],
      });
      const workspaceConfig = new FakeWorkspaceConfiguration([
        ["enabled", true],
        ["lspConfigs", [fooLspConfig, barLspConfig]],
        ["selectedLspConfigId", barLspConfig.id],
      ]);
      const sorbetConfig = new SorbetExtensionConfig(workspaceConfig);
      const listener = sinon.spy();
      sorbetConfig.onLspConfigChange(listener);
      workspaceConfig.update("lspConfigs", [
        fooLspConfig,
        modifiedBarLspConfig,
      ]);
      assert.strictEqual(listener.called, true, "should be notified");
      assert.deepStrictEqual(
        listener.getCall(0).args[0],
        {
          oldLspConfig: barLspConfig,
          newLspConfig: modifiedBarLspConfig,
        },
        "should have transitioned from old bar config to modified bar config",
      );
    });

    test("does not fire when non-active LSP config is modified", async () => {
      const modifiedFooLspConfig = new SorbetLspConfig({
        ...fooLspConfig,
        command: ["different", "command", "here"],
      });
      const workspaceConfig = new FakeWorkspaceConfiguration([
        ["enabled", true],
        ["lspConfigs", [fooLspConfig, barLspConfig]],
        ["selectedLspConfigId", barLspConfig.id],
      ]);
      const sorbetConfig = new SorbetExtensionConfig(workspaceConfig);
      const listener = sinon.spy();
      sorbetConfig.onLspConfigChange(listener);
      workspaceConfig.update("lspConfigs", [
        modifiedFooLspConfig,
        barLspConfig,
      ]);
      assert.strictEqual(listener.called, false, "should not be notified");
    });

    test("does not fire when a new (non-active) LSP config is added", async () => {
      const workspaceConfig = new FakeWorkspaceConfiguration([
        ["enabled", true],
        ["lspConfigs", [barLspConfig]],
        ["selectedLspConfigId", barLspConfig.id],
      ]);
      const sorbetConfig = new SorbetExtensionConfig(workspaceConfig);
      const listener = sinon.spy();
      sorbetConfig.onLspConfigChange(listener);
      workspaceConfig.update("lspConfigs", [fooLspConfig, barLspConfig]);
      assert.strictEqual(listener.called, false, "should not be notified");
    });

    test("does not fire when a non-active LSP config is removed", async () => {
      const workspaceConfig = new FakeWorkspaceConfiguration([
        ["enabled", true],
        ["lspConfigs", [fooLspConfig, barLspConfig]],
        ["selectedLspConfigId", barLspConfig.id],
      ]);
      const sorbetConfig = new SorbetExtensionConfig(workspaceConfig);
      const listener = sinon.spy();
      sorbetConfig.onLspConfigChange(listener);
      workspaceConfig.update("lspConfigs", [barLspConfig]);
      assert.strictEqual(
        listener.called,
        false,
        "should not have called listener onLspConfigChange",
      );
    });

    test("fires when the active LSP changes by nature of being the first lspConfig", async () => {
      const workspaceConfig = new FakeWorkspaceConfiguration([
        ["enabled", true],
        ["lspConfigs", [fooLspConfig, barLspConfig]],
      ]);
      const sorbetConfig = new SorbetExtensionConfig(workspaceConfig);
      const listener = sinon.spy();
      sorbetConfig.onLspConfigChange(listener);
      workspaceConfig.update("lspConfigs", [barLspConfig, fooLspConfig]);
      assert.strictEqual(
        listener.called,
        true,
        "should have called listener onLspConfigChange",
      );
      assert.deepStrictEqual(
        listener.getCall(0).args[0],
        {
          oldLspConfig: fooLspConfig,
          newLspConfig: barLspConfig,
        },
        "should have transitioned from foo config to bar config",
      );
    });
  });
});
>>>>>>> f80fb330
<|MERGE_RESOLUTION|>--- conflicted
+++ resolved
@@ -1,574 +1,3 @@
-<<<<<<< HEAD
-// import * as assert from "assert";
-// import * as sinon from "sinon";
-// import {
-//   EventEmitter,
-//   ConfigurationTarget,
-//   ConfigurationChangeEvent,
-//   Uri,
-//   WorkspaceFolder,
-//   extensions,
-// } from "vscode";
-
-// import * as fs from "fs";
-// import { SorbetExtensionConfig } from "../config";
-// import { SorbetLspConfig } from "../sorbetLspConfig";
-
-// // Helpers
-
-// /** Imitate the WorkspaceConfiguration. */
-// class FakeWorkspaceConfiguration implements ISorbetWorkspaceContext {
-//   public readonly backingStore: Map<string, any>;
-//   public readonly defaults: Map<string, any>;
-//   private readonly configurationChangeEmitter: EventEmitter<
-//     ConfigurationChangeEvent
-//   >;
-
-//   constructor(properties: Iterable<[string, any]> = []) {
-//     this.backingStore = new Map<string, any>(properties);
-//     this.configurationChangeEmitter = new EventEmitter<
-//       ConfigurationChangeEvent
-//     >();
-//     const defaultProperties = extensions.getExtension(
-//       "sorbet.sorbet-vscode-extension",
-//     )!.packageJSON.contributes.configuration.properties;
-//     const defaultValues: Iterable<[string, any]> = Object.keys(
-//       defaultProperties,
-//     ).map((settingName) => {
-//       let value = defaultProperties[settingName].default;
-
-//       if (
-//         defaultProperties[settingName].type === "boolean" &&
-//         value === undefined
-//       ) {
-//         value = false;
-//       }
-
-//       return [settingName.replace("sorbet.", ""), value];
-//     });
-//     this.defaults = new Map<string, any>(defaultValues);
-//   }
-
-//   dispose() {}
-
-//   get<T>(section: string, defaultValue: T): T {
-//     if (this.backingStore.has(section)) {
-//       return this.backingStore.get(section);
-//     } else if (this.defaults.has(section)) {
-//       return this.defaults.get(section);
-//     } else {
-//       return defaultValue;
-//     }
-//   }
-
-//   update(
-//     section: string,
-//     value: any,
-//     configurationTarget?: boolean | ConfigurationTarget | undefined,
-//   ): Thenable<void> {
-//     if (configurationTarget) {
-//       assert.fail(
-//         `fake does not (yet) support ConfigurationTarget, given: ${configurationTarget}`,
-//       );
-//     }
-//     this.backingStore.set(section, value);
-//     return Promise.resolve(
-//       this.configurationChangeEmitter.fire({
-//         affectsConfiguration: (s: string, _?: Uri) => {
-//           return section.startsWith(`${s}.`);
-//         },
-//       }),
-//     );
-//   }
-
-//   get onDidChangeConfiguration() {
-//     return this.configurationChangeEmitter.event;
-//   }
-
-//   workspaceFolders() {
-//     return [{ uri: { fsPath: "/fake/path/to/project" } }] as WorkspaceFolder[];
-//   }
-
-//   initializeEnabled(enabled: boolean): void {
-//     const stateEnabled = this.backingStore.get("enabled");
-
-//     if (stateEnabled === undefined) {
-//       this.update("enabled", enabled);
-//     }
-//   }
-// }
-
-// // Actual tests
-
-// suite("SorbetExtensionConfig", async () => {
-//   suite("initialization", async () => {
-//     suite("when no sorbet settings", async () => {
-//       test("sorbet is disabled", async () => {
-//         const workspaceConfig = new FakeWorkspaceConfiguration();
-//         const sorbetConfig = new SorbetExtensionConfig(workspaceConfig);
-//         assert.strictEqual(
-//           sorbetConfig.enabled,
-//           false,
-//           "should not be enabled",
-//         );
-//         assert.deepStrictEqual(
-//           sorbetConfig.selectedLspConfig,
-//           new SorbetLspConfig(workspaceConfig.defaults.get("lspConfigs")[0]),
-//           "LSP configs should have been set to first default",
-//         );
-//         assert.strictEqual(
-//           sorbetConfig.activeLspConfig,
-//           null,
-//           "should not have an active LSP config",
-//         );
-//       });
-//     });
-
-//     suite("when a sorbet/config file exists", async () => {
-//       test("sorbet is enabled", async () => {
-//         sinon
-//           .stub(fs, "existsSync")
-//           .withArgs("/fake/path/to/project/sorbet/config")
-//           .returns(true);
-
-//         const workspaceConfig = new FakeWorkspaceConfiguration();
-//         const sorbetConfig = new SorbetExtensionConfig(workspaceConfig);
-
-//         assert.strictEqual(sorbetConfig.enabled, true, "should be enabled");
-//         sinon.restore();
-//       });
-//     });
-
-//     suite("when workspace has fully-populated sorbet settings", async () => {
-//       test("populates SorbetExtensionConfig", async () => {
-//         const workspaceConfig = new FakeWorkspaceConfiguration([
-//           ["enabled", true],
-//           ["lspConfigs", [fooLspConfig, barLspConfig]],
-//           ["selectedLspConfigId", "bar"],
-//         ]);
-//         const sorbetConfig = new SorbetExtensionConfig(workspaceConfig);
-//         assert.strictEqual(
-//           sorbetConfig.enabled,
-//           true,
-//           "extension should be enabled",
-//         );
-//         const { lspConfigs, selectedLspConfig, activeLspConfig } = sorbetConfig;
-//         assert.strictEqual(
-//           lspConfigs.length,
-//           2,
-//           "Should have two configs (foo and bar)",
-//         );
-//         assert.strictEqual(
-//           selectedLspConfig && selectedLspConfig.id,
-//           barLspConfig.id,
-//           "selected config should be bar",
-//         );
-//         assert.strictEqual(
-//           activeLspConfig,
-//           selectedLspConfig,
-//           "Active config should be same as selected",
-//         );
-//       });
-//     });
-
-//     suite("when workspace has *some* sorbet settings", async () => {
-//       test("when `sorbet.enabled` is missing", async () => {
-//         sinon
-//           .stub(fs, "existsSync")
-//           .withArgs("/fake/path/to/project/sorbet/config")
-//           .returns(false);
-
-//         const workspaceConfig = new FakeWorkspaceConfiguration([
-//           ["lspConfigs", [fooLspConfig, barLspConfig]],
-//           ["selectedLspConfigId", barLspConfig.id],
-//         ]);
-//         const sorbetConfig = new SorbetExtensionConfig(workspaceConfig);
-//         assert.strictEqual(
-//           sorbetConfig.enabled,
-//           false,
-//           "should not be enabled",
-//         );
-//         const { selectedLspConfig } = sorbetConfig;
-//         assert.strictEqual(
-//           selectedLspConfig && selectedLspConfig.id,
-//           barLspConfig.id,
-//           "should have a selected LSP config",
-//         );
-//         assert.strictEqual(
-//           sorbetConfig.activeLspConfig,
-//           null,
-//           "but should not have an active LSP config",
-//         );
-
-//         sinon.restore();
-//       });
-
-//       test("when `sorbet.selectedLspConfigId` is missing", async () => {
-//         const workspaceConfig = new FakeWorkspaceConfiguration([
-//           ["enabled", true],
-//           ["lspConfigs", [fooLspConfig, barLspConfig]],
-//         ]);
-//         const sorbetConfig = new SorbetExtensionConfig(workspaceConfig);
-//         assert.strictEqual(sorbetConfig.enabled, true, "should be enabled");
-//         const { selectedLspConfig } = sorbetConfig;
-//         assert.strictEqual(
-//           selectedLspConfig && selectedLspConfig.id,
-//           fooLspConfig.id,
-//           "selectedLspConfig should default to first config",
-//         );
-//         assert.strictEqual(
-//           sorbetConfig.activeLspConfig,
-//           selectedLspConfig,
-//           "activeLspConfig should also default to first config",
-//         );
-//       });
-
-//       [undefined, ""].forEach((configId) => {
-//         test(`when \`sorbet.selectedLspConfigId\` is '${configId}', picks first available configuration`, async () => {
-//           const workspaceConfig = new FakeWorkspaceConfiguration([
-//             ["enabled", true],
-//             ["lspConfigs", [fooLspConfig, barLspConfig]],
-//             ["selectedLspConfigId", configId],
-//           ]);
-//           const sorbetConfig = new SorbetExtensionConfig(workspaceConfig);
-//           assert.strictEqual(sorbetConfig.enabled, true, "should be enabled");
-//           assert.strictEqual(
-//             sorbetConfig.selectedLspConfig,
-//             sorbetConfig.lspConfigs[0],
-//             "selectedLspConfig should be undefined",
-//           );
-//           assert.strictEqual(
-//             sorbetConfig.activeLspConfig,
-//             sorbetConfig.lspConfigs[0],
-//             "activeLspConfig should be undefined",
-//           );
-//         });
-//       });
-
-//       test("when `sorbet.selectedLspConfigId` matches none of the defined `sorbet.lspConfigs`", async () => {
-//         const workspaceConfig = new FakeWorkspaceConfiguration([
-//           ["enabled", true],
-//           ["lspConfigs", [fooLspConfig]],
-//           ["selectedLspConfigId", barLspConfig.id],
-//         ]);
-//         const sorbetConfig = new SorbetExtensionConfig(workspaceConfig);
-//         assert.strictEqual(sorbetConfig.enabled, true, "should be enabled");
-//         assert.strictEqual(
-//           sorbetConfig.selectedLspConfig,
-//           undefined,
-//           "selectedLspConfig should be undefined",
-//         );
-//         assert.strictEqual(
-//           sorbetConfig.activeLspConfig,
-//           undefined,
-//           "activeLspConfig should be undefined",
-//         );
-//       });
-
-//       test("multiple instances of SorbetExtensionConfig stay in sync with each other", async () => {
-//         const workspaceConfig = new FakeWorkspaceConfiguration([
-//           ["enabled", true],
-//           ["lspConfigs", [fooLspConfig, barLspConfig]],
-//           ["selectedLspConfigId", fooLspConfig.id],
-//         ]);
-//         const sorbetConfig1 = new SorbetExtensionConfig(workspaceConfig);
-//         const sorbetConfig2 = new SorbetExtensionConfig(workspaceConfig);
-//         assert.ok(sorbetConfig2.activeLspConfig);
-//         assert.strictEqual(
-//           sorbetConfig2.activeLspConfig!.id,
-//           fooLspConfig.id,
-//           "Precondition: config2 should be set to 'foo'",
-//         );
-//         await sorbetConfig1.setActiveLspConfigId(barLspConfig.id);
-//         assert.ok(sorbetConfig2.activeLspConfig);
-//         assert.strictEqual(
-//           sorbetConfig2.activeLspConfig!.id,
-//           barLspConfig.id,
-//           "changing config1 should also change config2",
-//         );
-//       });
-//     });
-
-//     suite("when `sorbet.userLspConfigs` is specified", async () => {
-//       test("when values are distinct from `lspConfigs`", async () => {
-//         const workspaceConfig = new FakeWorkspaceConfiguration([
-//           ["lspConfigs", [fooLspConfig]],
-//           ["userLspConfigs", [barLspConfig]],
-//         ]);
-//         const sorbetConfig = new SorbetExtensionConfig(workspaceConfig);
-//         const { selectedLspConfig, lspConfigs } = sorbetConfig;
-//         assert.deepStrictEqual(
-//           lspConfigs,
-//           [barLspConfig, fooLspConfig],
-//           "items from userLspConfigs should precede items from lspConfigs",
-//         );
-//         assert.deepStrictEqual(
-//           selectedLspConfig,
-//           barLspConfig,
-//           "First element of userLspConfigs should be the selected/default config",
-//         );
-//       });
-//       test("when values overlap with `lspConfigs`", async () => {
-//         const userConfig = new SorbetLspConfig({
-//           ...barLspConfig,
-//           id: fooLspConfig.id,
-//         });
-//         assert.notDeepEqual(
-//           userConfig,
-//           fooLspConfig,
-//           "Precondition: userFoo and foo should be different configs",
-//         );
-//         assert.strictEqual(
-//           userConfig.id,
-//           fooLspConfig.id,
-//           "Precondition: userFoo and foo should have the same id",
-//         );
-//         const workspaceConfig = new FakeWorkspaceConfiguration([
-//           ["lspConfigs", [fooLspConfig]],
-//           ["userLspConfigs", [userConfig]],
-//         ]);
-//         const sorbetConfig = new SorbetExtensionConfig(workspaceConfig);
-//         const { selectedLspConfig, lspConfigs } = sorbetConfig;
-//         assert.deepStrictEqual(
-//           lspConfigs,
-//           [userConfig],
-//           "Item from userLspConfigs should override same id from lspConfigs",
-//         );
-//         assert.deepStrictEqual(
-//           selectedLspConfig,
-//           userConfig,
-//           "Selected config should be first of userLspConfigs",
-//         );
-//       });
-//     });
-//   });
-
-//   suite(".enabled", async () => {
-//     test("fires onLspConfigChange event when enabling the extension", async () => {
-//       const workspaceConfig = new FakeWorkspaceConfiguration([
-//         ["enabled", false],
-//         ["lspConfigs", [fooLspConfig, barLspConfig]],
-//         ["selectedLspConfigId", barLspConfig.id],
-//       ]);
-//       const sorbetConfig = new SorbetExtensionConfig(workspaceConfig);
-//       const listener = sinon.spy();
-//       sorbetConfig.onLspConfigChange(listener);
-//       sorbetConfig.setEnabled(true).then(() => {
-//         assert.strictEqual(
-//           listener.called,
-//           true,
-//           "should have called listener onLspConfigChange",
-//         );
-//         assert.deepStrictEqual(
-//           listener.getCall(0).args[0],
-//           {
-//             oldLspConfig: null,
-//             newLspConfig: barLspConfig,
-//           },
-//           "should have transitioned from no config to bar config",
-//         );
-//       });
-//     });
-
-//     test("fires onLspConfigChange event when disabling the extension", async () => {
-//       const workspaceConfig = new FakeWorkspaceConfiguration([
-//         ["enabled", true],
-//         ["lspConfigs", [fooLspConfig, barLspConfig]],
-//         ["selectedLspConfigId", barLspConfig.id],
-//       ]);
-//       const sorbetConfig = new SorbetExtensionConfig(workspaceConfig);
-//       const listener = sinon.spy();
-//       sorbetConfig.onLspConfigChange(listener);
-//       sorbetConfig.setEnabled(false).then(() => {
-//         assert.strictEqual(
-//           listener.called,
-//           true,
-//           "should have called listener onLspConfigChange",
-//         );
-//         assert.deepStrictEqual(
-//           listener.getCall(0).args[0],
-//           {
-//             oldLspConfig: barLspConfig,
-//             newLspConfig: null,
-//           },
-//           "should have transitioned from bar config to no config",
-//         );
-//       });
-//     });
-//   });
-
-//   suite(".setSelectedLspConfigId", async () => {
-//     test("fires onLspConfigChange event when changing LSPConfig", async () => {
-//       const workspaceConfig = new FakeWorkspaceConfiguration([
-//         ["enabled", true],
-//         ["lspConfigs", [fooLspConfig, barLspConfig]],
-//         ["selectedLspConfigId", barLspConfig.id],
-//       ]);
-//       const sorbetConfig = new SorbetExtensionConfig(workspaceConfig);
-//       const listener = sinon.spy();
-//       sorbetConfig.onLspConfigChange(listener);
-//       sorbetConfig.setSelectedLspConfigId(fooLspConfig.id).then(() => {
-//         assert.strictEqual(listener.called, true, "should be notified");
-//         assert.deepStrictEqual(
-//           listener.getCall(0).args[0],
-//           {
-//             oldLspConfig: barLspConfig,
-//             newLspConfig: fooLspConfig,
-//           },
-//           "should have transitioned from bar config to foo config",
-//         );
-//       });
-//     });
-
-//     test("does not fire onLspConfigChange event when unchanged", async () => {
-//       const workspaceConfig = new FakeWorkspaceConfiguration([
-//         ["enabled", true],
-//         ["lspConfigs", [fooLspConfig, barLspConfig]],
-//         ["selectedLspConfigId", barLspConfig.id],
-//       ]);
-//       const sorbetConfig = new SorbetExtensionConfig(workspaceConfig);
-//       const listener = sinon.spy();
-//       sorbetConfig.onLspConfigChange(listener);
-//       assert.strictEqual(sorbetConfig.selectedLspConfig!.id, barLspConfig.id);
-//       sorbetConfig.setSelectedLspConfigId(barLspConfig!.id).then(() => {
-//         assert.strictEqual(listener.called, false, "should not be notified");
-//       });
-//     });
-
-//     test("does not fire onLspConfigChange event when extension disabled", async () => {
-//       const workspaceConfig = new FakeWorkspaceConfiguration([
-//         ["enabled", false],
-//         ["lspConfigs", [fooLspConfig, barLspConfig]],
-//         ["selectedLspConfigId", barLspConfig.id],
-//       ]);
-//       const sorbetConfig = new SorbetExtensionConfig(workspaceConfig);
-//       const listener = sinon.spy();
-//       sorbetConfig.onLspConfigChange(listener);
-//       sorbetConfig.setSelectedLspConfigId(fooLspConfig.id).then(() => {
-//         assert.strictEqual(listener.called, false, "should not be notified");
-//       });
-//     });
-//   });
-
-//   suite(".onLspConfigChange when WorkspaceConfiguration changes", async () => {
-//     test("does not fire when extension is disabled", async () => {
-//       const workspaceConfig = new FakeWorkspaceConfiguration([
-//         ["enabled", false],
-//         ["lspConfigs", [fooLspConfig]],
-//         ["selectedLspConfigId", fooLspConfig.id],
-//       ]);
-//       const sorbetConfig = new SorbetExtensionConfig(workspaceConfig);
-//       const listener = sinon.spy();
-//       sorbetConfig.onLspConfigChange(listener);
-//       workspaceConfig.update("lspConfigs", [barLspConfig]);
-//       workspaceConfig.update("selectedLspConfigId", barLspConfig.id);
-//       assert.strictEqual(listener.called, false, "should not be notified");
-//     });
-
-//     test("fires when active LSP config is modified", async () => {
-//       const modifiedBarLspConfig = new SorbetLspConfig({
-//         ...barLspConfig,
-//         command: ["different", "command", "here"],
-//       });
-//       const workspaceConfig = new FakeWorkspaceConfiguration([
-//         ["enabled", true],
-//         ["lspConfigs", [fooLspConfig, barLspConfig]],
-//         ["selectedLspConfigId", barLspConfig.id],
-//       ]);
-//       const sorbetConfig = new SorbetExtensionConfig(workspaceConfig);
-//       const listener = sinon.spy();
-//       sorbetConfig.onLspConfigChange(listener);
-//       workspaceConfig.update("lspConfigs", [
-//         fooLspConfig,
-//         modifiedBarLspConfig,
-//       ]);
-//       assert.strictEqual(listener.called, true, "should be notified");
-//       assert.deepStrictEqual(
-//         listener.getCall(0).args[0],
-//         {
-//           oldLspConfig: barLspConfig,
-//           newLspConfig: modifiedBarLspConfig,
-//         },
-//         "should have transitioned from old bar config to modified bar config",
-//       );
-//     });
-
-//     test("does not fire when non-active LSP config is modified", async () => {
-//       const modifiedFooLspConfig = new SorbetLspConfig({
-//         ...fooLspConfig,
-//         command: ["different", "command", "here"],
-//       });
-//       const workspaceConfig = new FakeWorkspaceConfiguration([
-//         ["enabled", true],
-//         ["lspConfigs", [fooLspConfig, barLspConfig]],
-//         ["selectedLspConfigId", barLspConfig.id],
-//       ]);
-//       const sorbetConfig = new SorbetExtensionConfig(workspaceConfig);
-//       const listener = sinon.spy();
-//       sorbetConfig.onLspConfigChange(listener);
-//       workspaceConfig.update("lspConfigs", [
-//         modifiedFooLspConfig,
-//         barLspConfig,
-//       ]);
-//       assert.strictEqual(listener.called, false, "should not be notified");
-//     });
-
-//     test("does not fire when a new (non-active) LSP config is added", async () => {
-//       const workspaceConfig = new FakeWorkspaceConfiguration([
-//         ["enabled", true],
-//         ["lspConfigs", [barLspConfig]],
-//         ["selectedLspConfigId", barLspConfig.id],
-//       ]);
-//       const sorbetConfig = new SorbetExtensionConfig(workspaceConfig);
-//       const listener = sinon.spy();
-//       sorbetConfig.onLspConfigChange(listener);
-//       workspaceConfig.update("lspConfigs", [fooLspConfig, barLspConfig]);
-//       assert.strictEqual(listener.called, false, "should not be notified");
-//     });
-
-//     test("does not fire when a non-active LSP config is removed", async () => {
-//       const workspaceConfig = new FakeWorkspaceConfiguration([
-//         ["enabled", true],
-//         ["lspConfigs", [fooLspConfig, barLspConfig]],
-//         ["selectedLspConfigId", barLspConfig.id],
-//       ]);
-//       const sorbetConfig = new SorbetExtensionConfig(workspaceConfig);
-//       const listener = sinon.spy();
-//       sorbetConfig.onLspConfigChange(listener);
-//       workspaceConfig.update("lspConfigs", [barLspConfig]);
-//       assert.strictEqual(
-//         listener.called,
-//         false,
-//         "should not have called listener onLspConfigChange",
-//       );
-//     });
-
-//     test("fires when the active LSP changes by nature of being the first lspConfig", async () => {
-//       const workspaceConfig = new FakeWorkspaceConfiguration([
-//         ["enabled", true],
-//         ["lspConfigs", [fooLspConfig, barLspConfig]],
-//       ]);
-//       const sorbetConfig = new SorbetExtensionConfig(workspaceConfig);
-//       const listener = sinon.spy();
-//       sorbetConfig.onLspConfigChange(listener);
-//       workspaceConfig.update("lspConfigs", [barLspConfig, fooLspConfig]);
-//       assert.strictEqual(
-//         listener.called,
-//         true,
-//         "should have called listener onLspConfigChange",
-//       );
-//       assert.deepStrictEqual(
-//         listener.getCall(0).args[0],
-//         {
-//           oldLspConfig: fooLspConfig,
-//           newLspConfig: barLspConfig,
-//         },
-//         "should have transitioned from foo config to bar config",
-//       );
-//     });
-//   });
-// });
-=======
 import * as assert from "assert";
 import * as sinon from "sinon";
 import {
@@ -1249,5 +678,4 @@
       );
     });
   });
-});
->>>>>>> f80fb330
+});