# Version history

## 0.3.40
<<<<<<< HEAD
- Upgrade VS Language Client to [protocol 3.17.3](https://github.com/microsoft/vscode-languageserver-node/blob/main/README.md#3173-protocol-810-json-rpc-810-client-and-810-server)
=======
- Remove `cwd` from Sorbet configuration.
>>>>>>> b3ae4075

## 0.3.39
- Fix: `Copy Symbol to Clipboard` fails to be enabled in remote devboxes.

## 0.3.38
- Sorbet can be disabled while in `Restarting` / `Initializing` loop.
- `Copy Symbol to Clipboard` is enabled only for supported `file` and `sorbet` URI schemes.

## 0.3.26
- Add option to toggle the auto-complete nudge in `typed: false` files

## 0.3.25
- Toggling highlighting of untyped code does not require a restart now
  - Sends workspace/didChangeConfiguration notification to LSP server instead

## 0.3.24

- `Copy Symbol to Clipboard`
  - Disable command when there is a text selection.
  - Show a progress dialog when Sorbet is not ready to process commands.
- Auto-save `__package.rb` files when edited by a quickfix

## 0.3.23
- Fix: Sorbet extension fails when opening a project containing Ruby code but no active configuration.

## 0.3.22
- Fix: 0.3.21 introduced an unintended behavior change: empty configurations Ids are treated the same as stale ones, causing Sorbet to stay in `Disabled` state until a new configuration is selected.

## 0.3.21
- Provide UI hints on state of untyped code highlighting.
- Internal code clean-up.

## 0.3.20
- `Sorbet` status bar item shows a quick-pick drop down instead of a notification dialog when clicked.
- `Sorbet: Set Log Level…` command allows to control what messages are logged to the `Sorbet` output pane.
  - Defaults to `info` and does not persist between sessions.
  - The `VSCODE_SORBETEXT_LOG_LEVEL` environment variable, if defined, changes the initial value. Use one of these values: `trace`, `debug`, `info`, `warning`, `error` (case-insensitive).

## 0.3.7

- Add extension icon.

## 0.3.6

- First open source release!<|MERGE_RESOLUTION|>--- conflicted
+++ resolved
@@ -1,11 +1,8 @@
 # Version history
 
 ## 0.3.40
-<<<<<<< HEAD
 - Upgrade VS Language Client to [protocol 3.17.3](https://github.com/microsoft/vscode-languageserver-node/blob/main/README.md#3173-protocol-810-json-rpc-810-client-and-810-server)
-=======
-- Remove `cwd` from Sorbet configuration.
->>>>>>> b3ae4075
+- Remove `cwd` from Sorbet configuration (it has never been used).
 
 ## 0.3.39
 - Fix: `Copy Symbol to Clipboard` fails to be enabled in remote devboxes.
