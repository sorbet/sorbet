--- conflicted
+++ resolved
@@ -831,13 +831,9 @@
         constr->defineDomain(gs, data->typeArguments());
     }
     auto posArgs = args.numPosArgs;
-<<<<<<< HEAD
     bool hasKwParams = absl::c_any_of(data->arguments, [](const auto &arg) { return arg.flags.isKeyword; });
-=======
-    bool hasKwargs = absl::c_any_of(data->arguments, [](const auto &arg) { return arg.flags.isKeyword; });
     bool hasNonDefaultKwParams =
         absl::c_any_of(data->arguments, [](const auto &arg) { return arg.flags.isKeyword && !arg.flags.isDefault; });
->>>>>>> 13b98257
     auto nonPosArgs = (args.args.size() - args.numPosArgs);
     bool hasKwsplat = nonPosArgs & 0x1;
     auto numKwargs = hasKwsplat ? nonPosArgs - 1 : nonPosArgs;
@@ -862,10 +858,8 @@
         if (spec.flags.isKeyword) {
             break;
         }
-<<<<<<< HEAD
-
         auto argType = Types::approximate(gs, arg->type, *constr);
-        if (ait + 1 == aend && hasKwParams && (spec.flags.isDefault || spec.flags.isRepeated) &&
+        if (ait + 1 == aend && hasNonDefaultKwParams && (spec.flags.isDefault || spec.flags.isRepeated) &&
             argType.derivesFrom(gs, Symbols::Hash())) {
             // Edge case:
             // sig {params(args: Integer, x: Integer).void}
@@ -886,11 +880,6 @@
             } else {
                 break;
             }
-=======
-        if (ait + 1 == aend && hasNonDefaultKwParams && (spec.flags.isDefault || spec.flags.isRepeated) &&
-            Types::approximate(gs, arg->type, *constr).derivesFrom(gs, Symbols::Hash())) {
-            break;
->>>>>>> 13b98257
         }
 
         auto offset = ait - args.args.begin();
