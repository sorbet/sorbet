#include "common/common.h"
#include "common/typecase.h"
#include "core/Symbols.h"
#include "core/TypeConstraint.h"
#include "core/Types.h"
#include <algorithm> // find_if
#include <utility>

namespace sorbet::core {

using namespace std;

namespace {
bool compositeTypeDeepRefEqual(const OrType &o1, const OrType &o2);
bool compositeTypeDeepRefEqual(const AndType &a1, const AndType &a2);
bool compositeTypeDeepRefEqualHelper(const TypePtr &t1, const TypePtr &t2) {
    if (t1 == t2) {
        return true;
    }
    if (t1.tag() != t2.tag()) {
        return false;
    }
    // t1 and t2 are the same kind of type.
    if (isa_type<OrType>(t1)) {
        return compositeTypeDeepRefEqual(cast_type_nonnull<OrType>(t1), cast_type_nonnull<OrType>(t2));
    }
    if (isa_type<AndType>(t1)) {
        return compositeTypeDeepRefEqual(cast_type_nonnull<AndType>(t1), cast_type_nonnull<AndType>(t2));
    }
    return false;
}

// Returns 'true' if the tree of types stemming from this AndType are referentially equal.
bool compositeTypeDeepRefEqual(const AndType &a1, const AndType &a2) {
    return compositeTypeDeepRefEqualHelper(a1.left, a2.left) && compositeTypeDeepRefEqualHelper(a1.right, a2.right);
}

// Returns 'true' if the tree of types stemming from this OrType are referentially equal.
bool compositeTypeDeepRefEqual(const OrType &o1, const OrType &o2) {
    return compositeTypeDeepRefEqualHelper(o1.left, o2.left) && compositeTypeDeepRefEqualHelper(o1.right, o2.right);
}
} // namespace

TypePtr lubGround(const GlobalState &gs, const TypePtr &t1, const TypePtr &t2);

TypePtr Types::any(const GlobalState &gs, const TypePtr &t1, const TypePtr &t2) {
    auto ret = lub(gs, t1, t2);
    SLOW_ENFORCE(Types::isSubType(gs, t1, ret), "\n{}\nis not a super type of\n{}\nwas lubbing with {}",
                 ret.toString(gs), t1.toString(gs), t2.toString(gs));
    SLOW_ENFORCE(Types::isSubType(gs, t2, ret), "\n{}\nis not a super type of\n{}\nwas lubbing with {}",
                 ret.toString(gs), t2.toString(gs), t1.toString(gs));

    //  TODO: @dmitry, reenable
    //    ENFORCE(t1->hasUntyped() || t2->hasUntyped() || ret->hasUntyped() || // check if this test makes sense
    //                !Types::isSubTypeUnderConstraint(gs, t2, t1) || ret == t1 || ret->isUntyped(),
    //            "we do pointer comparisons in order to see if one is subtype of another. " + t1->toString(gs) +
    //
    //                " was lubbing with " + t2->toString(gs) + " got " + ret->toString(gs));
    //
    //    ENFORCE(t1->hasUntyped() || t2->hasUntyped() || ret->hasUntyped() || // check if this test makes sense!
    //                !Types::isSubTypeUnderConstraint(gs, t1, t2) || ret == t2 || ret->isUntyped() || ret == t1 ||
    //                Types::isSubTypeUnderConstraint(gs, t2, t1),
    //            "we do pointer comparisons in order to see if one is subtype of another " + t1->toString(gs) +
    //                " was lubbing with " + t2->toString(gs) + " got " + ret->toString(gs));

    ret.sanityCheck(gs);

    return ret;
}

const TypePtr underlying(const GlobalState &gs, const TypePtr &t1) {
    if (is_proxy_type(t1)) {
        return t1.underlying(gs);
    }
    return t1;
}

void fillInOrComponents(InlinedVector<TypePtr, 4> &orComponents, const TypePtr &type) {
    auto *o = cast_type<OrType>(type);
    if (o == nullptr) {
        orComponents.emplace_back(type);
    } else {
        fillInOrComponents(orComponents, o->left);
        fillInOrComponents(orComponents, o->right);
    }
}

TypePtr filterOrComponents(const TypePtr &originalType, const InlinedVector<TypePtr, 4> &typeFilter) {
    auto *o = cast_type<OrType>(originalType);
    if (o == nullptr) {
        if (absl::c_linear_search(typeFilter, originalType)) {
            return nullptr;
        }
        return originalType;
    } else {
        auto left = filterOrComponents(o->left, typeFilter);
        auto right = filterOrComponents(o->right, typeFilter);
        if (left == nullptr) {
            return right;
        }
        if (right == nullptr) {
            return left;
        }
        if (left == o->left && right == o->right) {
            return originalType;
        }
        return OrType::make_shared(move(left), move(right));
    }
}

TypePtr lubDistributeOr(const GlobalState &gs, const TypePtr &t1, const TypePtr &t2) {
    InlinedVector<TypePtr, 4> originalOrComponents;
    InlinedVector<TypePtr, 4> typesConsumed;
    auto *o1 = cast_type<OrType>(t1);
    ENFORCE(o1 != nullptr);
    fillInOrComponents(originalOrComponents, o1->left);
    fillInOrComponents(originalOrComponents, o1->right);

    for (auto &component : originalOrComponents) {
        auto lubbed = Types::any(gs, component, t2);
        if (lubbed == component) {
            // lubbed == component, so t2 <: component and t2 <: t1
            categoryCounterInc("lubDistributeOr.outcome", "t1");
            return t1;
        } else if (lubbed == t2) {
            // lubbed == t2, so component <: t2
            // Thus, we don't need to include component in the final OrType; it's subsumed by t2.
            typesConsumed.emplace_back(component);
        }
    }
    if (typesConsumed.empty()) {
        // t1 has no components that overlap with t2
        categoryCounterInc("lubDistributeOr.outcome", "worst");
        return OrType::make_shared(t1, underlying(gs, t2));
    }
    // lub back everything except typesConsumed
    auto remainingTypes = filterOrComponents(t1, typesConsumed);
    if (remainingTypes == nullptr) {
        categoryCounterInc("lubDistributeOr.outcome", "t2");
        // t1 <: t2
        return t2;
    }
    categoryCounterInc("lubDistributeOr.outcome", "consumedComponent");
    return OrType::make_shared(move(remainingTypes), underlying(gs, t2));
}

TypePtr glbDistributeAnd(const GlobalState &gs, const TypePtr &t1, const TypePtr &t2) {
    auto *a1 = cast_type<AndType>(t1);
    ENFORCE(t1 != nullptr);
    TypePtr n1 = Types::all(gs, a1->left, t2);
    if (n1 == a1->left) {
        categoryCounterInc("lubDistributeOr.outcome", "t1");
        return t1;
    }
    TypePtr n2 = Types::all(gs, a1->right, t2);
    if (n1 == t2) {
        categoryCounterInc("glbDistributeAnd.outcome", "Zn2");
        return n2;
    }
    if (n2 == a1->right) {
        categoryCounterInc("glbDistributeAnd.outcome", "Zt1");
        return t1;
    }
    if (n2 == t2) {
        categoryCounterInc("glbDistributeAnd.outcome", "Zn1");
        return n1;
    }
    if (Types::isSubType(gs, n1, n2)) {
        categoryCounterInc("glbDistributeAnd.outcome", "ZZn1");
        return n1;
    } else if (Types::isSubType(gs, n2, n1)) {
        categoryCounterInc("glbDistributeAnd.outcome", "ZZZn2");
        return n2;
    } else if (!isa_type<AndType>(n1)) {
        categoryCounterInc("glbDistributeAnd.outcome", "n1a1r");
        return AndType::make_shared(n1, a1->right);
    } else if (!isa_type<AndType>(n2)) {
        categoryCounterInc("glbDistributeAnd.outcome", "a1ln2");
        return AndType::make_shared(a1->left, n2);
    }

    categoryCounterInc("glbDistributeAnd.outcome", "worst");
    return AndType::make_shared(t1, t2);
}

// only keep knowledge in t1 that is not already present in t2. Return the same reference if unchanged
TypePtr dropLubComponents(const GlobalState &gs, const TypePtr &t1, const TypePtr &t2) {
    if (auto *a1 = cast_type<AndType>(t1)) {
        auto a1a = dropLubComponents(gs, a1->left, t2);
        auto a1b = dropLubComponents(gs, a1->right, t2);
        auto subl = Types::isSubType(gs, a1a, t2);
        auto subr = Types::isSubType(gs, a1b, t2);
        if (subl || subr) {
            return Types::bottom();
        }
        if (a1a != a1->left || a1b != a1->right) {
            return Types::all(gs, a1a, a1b);
        }
    } else if (auto *o1 = cast_type<OrType>(t1)) {
        auto subl = Types::isSubType(gs, o1->left, t2);
        auto subr = Types::isSubType(gs, o1->right, t2);
        if (subl && subr) {
            return Types::bottom();
        } else if (subl) {
            return o1->right;
        } else if (subr) {
            return o1->left;
        }
    }
    return t1;
}

TypePtr Types::lub(const GlobalState &gs, const TypePtr &t1, const TypePtr &t2) {
    if (t1 == t2) {
        categoryCounterInc("lub", "ref-eq");
        return t1;
    }

    if (t1.kind() > t2.kind()) { // force the relation to be symmentric and half the implementation
        return lub(gs, t2, t1);
    }

    if (isa_type<ClassType>(t1)) {
        auto mayBeSpecial1 = cast_type_nonnull<ClassType>(t1);
        if (mayBeSpecial1.symbol == Symbols::untyped()) {
            categoryCounterInc("lub", "<untyped");
            return t1;
        }
        if (mayBeSpecial1.symbol == Symbols::bottom()) {
            categoryCounterInc("lub", "<bottom");
            return t2;
        }
        if (mayBeSpecial1.symbol == Symbols::top()) {
            categoryCounterInc("lub", "<top");
            return t1;
        }
    }

    if (isa_type<ClassType>(t2)) {
        auto mayBeSpecial2 = cast_type_nonnull<ClassType>(t2);
        if (mayBeSpecial2.symbol == Symbols::untyped()) {
            categoryCounterInc("lub", "untyped>");
            return t2;
        }
        if (mayBeSpecial2.symbol == Symbols::bottom()) {
            categoryCounterInc("lub", "bottom>");
            return t1;
        }
        if (mayBeSpecial2.symbol == Symbols::top()) {
            categoryCounterInc("lub", "top>");
            return t2;
        }
    }

    if (isa_type<OrType>(t2)) { // 3, 5, 6
        categoryCounterInc("lub", "or>");
        return lubDistributeOr(gs, t2, t1);
    } else if (auto *a2 = cast_type<AndType>(t2)) { // 2, 4
        if (auto *a1 = cast_type<AndType>(t1)) {
            // Check if the members of a1 and a2 are referentially equivalent. This helps simplify T.all types created
            // during type inference.
            if (compositeTypeDeepRefEqual(*a1, *a2)) {
                categoryCounterInc("lub", "<and>");
                return t2;
            }
        }

        categoryCounterInc("lub", "and>");
        auto t1d = underlying(gs, t1);
        auto t2filtered = dropLubComponents(gs, t2, t1d);
        if (t2filtered != t2) {
            return lub(gs, t1d, t2filtered);
        }
        if (isa_type<OrType>(t1)) {
            return lubDistributeOr(gs, t1, t2);
        }
        return OrType::make_shared(t1, t2filtered);
    } else if (isa_type<OrType>(t1)) {
        categoryCounterInc("lub", "<or");
        return lubDistributeOr(gs, t1, t2);
    }

    if (auto *a1 = cast_type<AppliedType>(t1)) {
        auto *a2 = cast_type<AppliedType>(t2);
        if (a2 == nullptr) {
            if (isSubType(gs, t2, t1)) {
                return t1;
            }
            if (isSubType(gs, t1, t2)) {
                return t2;
            }
            return OrType::make_shared(t1, t2);
        }

        bool rtl = a1->klass == a2->klass || a1->klass.data(gs)->derivesFrom(gs, a2->klass);
        bool ltr = !rtl && a2->klass.data(gs)->derivesFrom(gs, a1->klass);
        if (!rtl && !ltr) {
            return OrType::make_shared(t1, t2);
        }
        if (ltr) {
            swap(a1, a2);
        }
        const TypePtr &t1s = ltr ? t2 : t1;
        const TypePtr &t2s = ltr ? t1 : t2;
        // now a1 <: a2

        InlinedVector<TypeMemberRef, 4> indexes = Types::alignBaseTypeArgs(gs, a1->klass, a1->targs, a2->klass);
        vector<TypePtr> newTargs;
        newTargs.reserve(indexes.size());
        // code below inverts permutation of type params
        int j = 0;
        bool changedFromT2 = false;
        // If klasses are equal, then it's possible that t1s <: t2s.
        bool changedFromT1 = a1->klass != a2->klass;
        for (SymbolRef idx : a2->klass.data(gs)->typeMembers()) {
            TypeMemberRef idxTypeMember = idx.asTypeMemberRef();
            int i = 0;
            while (indexes[j] != a1->klass.data(gs)->typeMembers()[i]) {
                i++;
            }
            ENFORCE(i < a1->klass.data(gs)->typeMembers().size());
            if (idxTypeMember.data(gs)->flags.isCovariant) {
                newTargs.emplace_back(Types::any(gs, a1->targs[i], a2->targs[j]));
            } else if (idxTypeMember.data(gs)->flags.isInvariant) {
                if (!Types::equiv(gs, a1->targs[i], a2->targs[j])) {
                    return OrType::make_shared(t1s, t2s);
                }
                // We don't need to check the idxTypeMember upper/lower bounds like the corresponding case in glb
                // because it's a2->targs[j] is already within the bounds of idxTypeMember (or an error was reported
                // already), and a1->targs[i] is untyped so it trivially matches all bounds.
                if (a1->targs[i].isUntyped()) {
                    newTargs.emplace_back(a1->targs[i]);
                } else {
                    newTargs.emplace_back(a2->targs[j]);
                }

            } else if (idxTypeMember.data(gs)->flags.isContravariant) {
                newTargs.emplace_back(Types::all(gs, a1->targs[i], a2->targs[j]));
            }
            changedFromT2 = changedFromT2 || newTargs.back() != a2->targs[j];
            changedFromT1 = changedFromT1 || newTargs.back() != a1->targs[i];
            j++;
        }
        if (!changedFromT2) {
            return t2s;
        } else if (!changedFromT1) {
            return t1s;
        } else {
            return make_type<AppliedType>(a2->klass, move(newTargs));
        }
    }

    if (is_proxy_type(t1)) {
        categoryCounterInc("lub", "<proxy");
        if (is_proxy_type(t2)) {
            categoryCounterInc("lub", "proxy>");
            // both are proxy
            TypePtr result;
            typecase(
                t1,
                [&](const TupleType &a1) { // Warning: this implements COVARIANT arrays
                    if (auto *a2 = cast_type<TupleType>(t2)) {
                        if (a1.elems.size() == a2->elems.size()) { // lub arrays only if they have same element count
                            vector<TypePtr> elemLubs;
                            int i = -1;
                            bool differ1 = false;
                            bool differ2 = false;
                            for (auto &el2 : a2->elems) {
                                ++i;
                                auto &inserted = elemLubs.emplace_back(lub(gs, a1.elems[i], el2));
                                differ1 = differ1 || inserted != a1.elems[i];
                                differ2 = differ2 || inserted != el2;
                            }
                            if (!differ1) {
                                result = t1;
                            } else if (!differ2) {
                                result = t2;
                            } else {
                                result = make_type<TupleType>(move(elemLubs));
                            }
                        } else {
                            result = Types::arrayOfUntyped(Symbols::Magic_UntypedSource_tupleLub());
                        }
                    } else {
                        result = lub(gs, a1.underlying(gs), t2.underlying(gs));
                    }
                },
                [&](const ShapeType &h1) { // Warning: this implements COVARIANT hashes
                    if (auto *h2 = cast_type<ShapeType>(t2)) {
                        if (h2->keys.size() == h1.keys.size()) {
                            // have enough keys.
                            int i = -1;
                            vector<TypePtr> valueLubs;
                            valueLubs.reserve(h2->keys.size());
                            bool differ1 = false;
                            bool differ2 = false;
                            for (auto &el2 : h2->keys) {
                                ++i;
                                auto optind = h1.indexForKey(el2);
                                if (!optind.has_value()) {
                                    result = Types::hashOfUntyped(Symbols::Magic_UntypedSource_shapeLub());
                                    return;
                                }
                                auto &inserted =
                                    valueLubs.emplace_back(lub(gs, h1.values[optind.value()], h2->values[i]));
                                differ1 = differ1 || inserted != h1.values[optind.value()];
                                differ2 = differ2 || inserted != h2->values[i];
                            }
                            if (!differ1) {
                                result = t1;
                            } else if (!differ2) {
                                result = t2;
                            } else {
                                result = make_type<ShapeType>(h2->keys, move(valueLubs));
                            }
                        } else {
                            result = Types::hashOfUntyped(Symbols::Magic_UntypedSource_shapeLub());
                        }
                    } else {
                        bool allowProxyInLub = isa_type<TupleType>(t2);
                        if (allowProxyInLub) {
                            result = OrType::make_shared(t1, t2);
                        } else {
                            result = lub(gs, h1.underlying(gs), t2.underlying(gs));
                        }
                    }
                },
                [&](const NamedLiteralType &l1) {
                    if (isa_type<NamedLiteralType>(t2)) {
                        auto l2 = cast_type_nonnull<NamedLiteralType>(t2);
                        auto underlyingL1 = l1.underlying(gs);
                        auto underlyingL2 = l2.underlying(gs);
                        auto class1 = cast_type_nonnull<ClassType>(underlyingL1);
                        auto class2 = cast_type_nonnull<ClassType>(underlyingL2);
                        if (class1.symbol == class2.symbol) {
                            if (l1.equals(l2)) {
                                result = t1;
                            } else {
                                result = l1.underlying(gs);
                            }
                        } else {
                            result = lubGround(gs, l1.underlying(gs), l2.underlying(gs));
                        }
                    } else {
                        result = lub(gs, l1.underlying(gs), t2.underlying(gs));
                    }
                },
                [&](const IntegerLiteralType &l1) {
                    if (isa_type<IntegerLiteralType>(t2)) {
                        auto &l2 = cast_type_nonnull<IntegerLiteralType>(t2);
                        if (l1.equals(l2)) {
                            result = t1;
                        } else {
                            result = l1.underlying(gs);
                        }
                    } else {
                        result = lub(gs, l1.underlying(gs), t2.underlying(gs));
                    }
                },
                [&](const FloatLiteralType &l1) {
                    if (isa_type<FloatLiteralType>(t2)) {
                        auto &l2 = cast_type_nonnull<FloatLiteralType>(t2);
                        if (l1.equals(l2)) {
                            result = t1;
                        } else {
                            result = l1.underlying(gs);
                        }
                    } else {
                        result = lub(gs, l1.underlying(gs), t2.underlying(gs));
                    }
                });
            ENFORCE(result != nullptr);
            return result;
        } else {
            bool allowProxyInLub = isa_type<TupleType>(t1) || isa_type<ShapeType>(t1);
            // only 1st is proxy
            TypePtr und = t1.underlying(gs);
            if (isSubType(gs, und, t2)) {
                return t2;
            } else if (allowProxyInLub) {
                return OrType::make_shared(t1, t2);
            } else {
                return lub(gs, t2, und);
            }
        }
    } else if (is_proxy_type(t2)) {
        // only 2nd is proxy
        bool allowProxyInLub = isa_type<TupleType>(t2) || isa_type<ShapeType>(t2);
        // only 1st is proxy
        TypePtr und = t2.underlying(gs);
        if (isSubType(gs, und, t1)) {
            return t1;
        } else if (allowProxyInLub) {
            return OrType::make_shared(t1, t2);
        } else {
            return lub(gs, t1, und);
        }
    }

    {
        if (isa_type<MetaType>(t1) || isa_type<MetaType>(t2)) {
            auto *m1 = cast_type<MetaType>(t1);
            auto *m2 = cast_type<MetaType>(t2);
            if (m1 != nullptr && m2 != nullptr && Types::equiv(gs, m1->wrapped, m2->wrapped)) {
                return t1;
            }

            // This is weird. We used to treat the "underlying" of a MetaType as `Object`.
            // We should probably _not_ treat it like it has an underlying, to catch mistakes where
            // people treat runtime types as values, but that's a battle for another day.
            // We should at least treat it like T::Types::Base, not Object, but again: another day.
            auto m1underlying = m1 == nullptr ? t1 : Types::Object();
            auto m2underlying = m2 == nullptr ? t2 : Types::Object();
            return lub(gs, m1underlying, m2underlying);
        }
    }

    {
        if (isa_type<LambdaParam>(t1) || isa_type<LambdaParam>(t2)) {
            return OrType::make_shared(t1, t2);
        }
    }

    {
        if (isa_type<TypeVar>(t1) || isa_type<TypeVar>(t2)) {
            return OrType::make_shared(t1, t2);
        }
    }

    {
        auto isSelfTypeT1 = isa_type<SelfTypeParam>(t1);
        auto isSelfTypeT2 = isa_type<SelfTypeParam>(t2);

        if (isSelfTypeT1 || isSelfTypeT2) {
            // NOTE: SelfTypeParam is an inlined type, so TypePtr equality is type equality.
            if (t1 != t2) {
                return OrType::make_shared(t1, t2);
            } else {
                return t1;
            }
        }
    }

    {
        if (isa_type<SelfType>(t1) || isa_type<SelfType>(t2)) {
            // NOTE: SelfType is an inlined type, so TypePtr equality is type equality.
            if (t1 != t2) {
                return OrType::make_shared(t1, t2);
            } else {
                return t1;
            }
        }
    }

    // none is proxy
    return lubGround(gs, t1, t2);
}

TypePtr lubGround(const GlobalState &gs, const TypePtr &t1, const TypePtr &t2) {
    ENFORCE(is_ground_type(t1));
    ENFORCE(is_ground_type(t2));

    //    if (g1->kind() > g2->kind()) { // force the relation to be symmentric and half the implementation
    //        return lubGround(gs, t2, t1);
    //    }
    /** this implementation makes a bet that types are small and very likely to be collapsible.
     * The more complex types we have, the more likely this bet is to be wrong.
     */
    if (t1 == t2) {
        categoryCounterInc("lub", "ref-eq2");
        return t1;
    }

    // Prereq: t1.kind <= t2.kind
    // pairs to cover: 1  (Class, Class)
    //                 2  (Class, And)
    //                 3  (Class, Or)
    //                 4  (And, And)
    //                 5  (And, Or)
    //                 6  (Or, Or)

    TypePtr result;

    // 1 :-)
    auto c1 = cast_type_nonnull<ClassType>(t1);
    auto c2 = cast_type_nonnull<ClassType>(t2);
    categoryCounterInc("lub", "<class>");

    auto sym1 = c1.symbol;
    auto sym2 = c2.symbol;
    if (sym1 == sym2 || sym2.data(gs)->derivesFrom(gs, sym1)) {
        categoryCounterInc("lub.<class>.collapsed", "yes");
        return t1;
    } else if (sym1.data(gs)->derivesFrom(gs, sym2)) {
        categoryCounterInc("lub.<class>.collapsed", "yes");
        return t2;
    } else {
        categoryCounterInc("lub.<class>.collapsed", "no");
        return OrType::make_shared(t1, t2);
    }
}

TypePtr glbGround(const GlobalState &gs, const TypePtr &t1, const TypePtr &t2) {
    ENFORCE(is_ground_type(t1));
    ENFORCE(is_ground_type(t2));

    if (t1.kind() > t1.kind()) { // force the relation to be symmentric and half the implementation
        return glbGround(gs, t2, t1);
    }
    /** this implementation makes a bet that types are small and very likely to be collapsible.
     * The more complex types we have, the more likely this bet is to be wrong.
     */
    if (t1 == t2) {
        categoryCounterInc("glb", "ref-eq2");
        return t1;
    }

    // Prereq: t1.kind <= t2.kind
    // pairs to cover: 1  (Class, Class)
    //                 2  (Class, And)
    //                 3  (Class, Or)
    //                 4  (And, And)
    //                 5  (And, Or)
    //                 6  (Or, Or)

    // 1 :-)
    auto c1 = cast_type_nonnull<ClassType>(t1);
    auto c2 = cast_type_nonnull<ClassType>(t2);
    categoryCounterInc("glb", "<class>");

    auto sym1 = c1.symbol;
    auto sym2 = c2.symbol;
    if (sym1 == sym2 || sym1.data(gs)->derivesFrom(gs, sym2)) {
        categoryCounterInc("glb.<class>.collapsed", "yes");
        return t1;
    } else if (sym2.data(gs)->derivesFrom(gs, sym1)) {
        categoryCounterInc("glb.<class>.collapsed", "yes");
        return t2;
    } else {
        if (sym1.data(gs)->isClass() && sym2.data(gs)->isClass()) {
            categoryCounterInc("glb.<class>.collapsed", "bottom");
            return Types::bottom();
        } else if (sym1.data(gs)->flags.isFinal || sym2.data(gs)->flags.isFinal) {
            // If at least one of them is a module, the only way this type could ever be inhabited
            // is if a descendant of one of the symbols later includes the module symbol. This can't
            // happen if either one is final.
            return Types::bottom();
        }
        categoryCounterInc("glb.<class>.collapsed", "no");
        return AndType::make_shared(t1, t2);
    }
}
TypePtr Types::all(const GlobalState &gs, const TypePtr &t1, const TypePtr &t2) {
    auto ret = glb(gs, t1, t2);
    ret.sanityCheck(gs);

    SLOW_ENFORCE(Types::isSubType(gs, ret, t1), "\n{}\nis not a subtype of\n{}\nwas glbbing with\n{}", ret.toString(gs),
                 t1.toString(gs), t2.toString(gs));

    SLOW_ENFORCE(Types::isSubType(gs, ret, t2), "\n{}\n is not a subtype of\n{}\nwas glbbing with\n{}",
                 ret.toString(gs), t2.toString(gs), t1.toString(gs));
    //  TODO: @dmitry, reenable
    //    ENFORCE(t1->hasUntyped() || t2->hasUntyped() || ret->hasUntyped() || // check if this test makes sense
    //                !Types::isSubTypeUnderConstraint(gs, t1, t2) || ret == t1 || ret->isUntyped(),
    //            "we do pointer comparisons in order to see if one is subtype of another. " + t1->toString(gs) +
    //
    //                " was glbbing with " + t2->toString(gs) + " got " + ret->toString(gs));
    //
    //    ENFORCE(t1->hasUntyped() || t2->hasUntyped() || ret->hasUntyped() || // check if this test makes sense
    //                !Types::isSubTypeUnderConstraint(gs, t2, t1) || ret == t2 || ret->isUntyped() || ret == t1 ||
    //                Types::isSubTypeUnderConstraint(gs, t1, t2),
    //            "we do pointer comparisons in order to see if one is subtype of another " + t1->toString(gs) +
    //                " was glbbing with " + t2->toString(gs) + " got " + ret->toString(gs));

    return ret;
}

TypePtr Types::glb(const GlobalState &gs, const TypePtr &t1, const TypePtr &t2) {
    if (t1 == t2) {
        categoryCounterInc("glb", "ref-eq");
        return t1;
    }

    if (isa_type<ClassType>(t1)) {
        auto mayBeSpecial1 = cast_type_nonnull<ClassType>(t1);
        if (mayBeSpecial1.symbol == Symbols::top()) {
            categoryCounterInc("glb", "<top");
            return t2;
        }
        if (mayBeSpecial1.symbol == Symbols::untyped()) {
            // This case is to prefer `T.untyped` to top, so that
            // `glb(T.untyped,<any>)` will reduce to `T.untyped`.
            if (isa_type<ClassType>(t2)) {
                auto mayBeSpecial2 = cast_type_nonnull<ClassType>(t2);
                if (mayBeSpecial2.symbol == Symbols::top()) {
                    categoryCounterInc("glb", "top>");
                    return t1;
                }
            }
            categoryCounterInc("glb", "<untyped");
            return t2;
        }
        if (mayBeSpecial1.symbol == Symbols::bottom()) {
            categoryCounterInc("glb", "<bottom");
            return t1;
        }
    }

    if (isa_type<ClassType>(t2)) {
        auto mayBeSpecial2 = cast_type_nonnull<ClassType>(t2);
        if (mayBeSpecial2.symbol == Symbols::top()) {
            categoryCounterInc("glb", "top>");
            return t1;
        }
        if (mayBeSpecial2.symbol == Symbols::untyped()) {
            categoryCounterInc("glb", "untyped>");
            return t1;
        }
        if (mayBeSpecial2.symbol == Symbols::bottom()) {
            categoryCounterInc("glb", "bottom>");
            return t2;
        }
    }

    if (t1.kind() > t2.kind()) { // force the relation to be symmentric and half the implementation
        return glb(gs, t2, t1);
    }
    if (isa_type<AndType>(t1)) { // 4, 5
        categoryCounterInc("glb", "<and");
        return glbDistributeAnd(gs, t1, t2);
    } else if (isa_type<AndType>(t2)) { // 2
        categoryCounterInc("glb", "and>");
        return glbDistributeAnd(gs, t2, t1);
    }

    if (is_proxy_type(t1)) {
        if (is_proxy_type(t2)) {
            if (t1.tag() != t2.tag()) {
                return Types::bottom();
            }
            TypePtr result;
            typecase(
                t1,
                [&](const TupleType &a1) { // Warning: this implements COVARIANT arrays
                    auto &a2 = cast_type_nonnull<TupleType>(t2);
                    if (a1.elems.size() == a2.elems.size()) { // lub arrays only if they have same element count
                        vector<TypePtr> elemGlbs;
                        elemGlbs.reserve(a2.elems.size());

                        int i = -1;
                        for (auto &el2 : a2.elems) {
                            ++i;
                            auto glbe = glb(gs, a1.elems[i], el2);
                            if (glbe.isBottom()) {
                                result = Types::bottom();
                                return;
                            }
                            elemGlbs.emplace_back(glbe);
                        }
                        if (absl::c_equal(a1.elems, elemGlbs)) {
                            result = t1;
                        } else if (absl::c_equal(a2.elems, elemGlbs)) {
                            result = t2;
                        } else {
                            result = make_type<TupleType>(move(elemGlbs));
                        }
                    } else {
                        result = Types::bottom();
                    }

                },
                [&](const ShapeType &h1) { // Warning: this implements COVARIANT hashes
                    auto &h2 = cast_type_nonnull<ShapeType>(t2);
                    if (h2.keys.size() == h1.keys.size()) {
                        // have enough keys.
                        int i = -1;
                        vector<TypePtr> valueLubs;
                        valueLubs.reserve(h2.keys.size());
                        bool canReuseT1 = true;
                        bool canReuseT2 = true;
                        for (auto &el2 : h2.keys) {
                            ++i;
                            auto optind = h1.indexForKey(el2);
                            if (!optind.has_value()) {
                                result = Types::bottom();
                                return;
                            }
                            auto &left = h1.values[optind.value()];
                            auto &right = h2.values[i];
                            auto glbe = glb(gs, left, right);
                            if (glbe.isBottom()) {
                                result = Types::bottom();
                                return;
                            }
                            canReuseT1 &= glbe == left;
                            canReuseT2 &= glbe == right;
                            valueLubs.emplace_back(glbe);
                        }
                        if (canReuseT1) {
                            result = t1;
                        } else if (canReuseT2) {
                            result = t2;
                        } else {
                            result = make_type<ShapeType>(h2.keys, move(valueLubs));
                        }
                    } else {
                        result = Types::bottom();
                    }

                },
                [&](const NamedLiteralType &l1) {
                    auto l2 = cast_type_nonnull<NamedLiteralType>(t2);
                    auto underlyingL1 = l1.underlying(gs);
                    auto underlyingL2 = l2.underlying(gs);
                    auto class1 = cast_type_nonnull<ClassType>(underlyingL1);
                    auto class2 = cast_type_nonnull<ClassType>(underlyingL2);
                    if (class1.symbol == class2.symbol) {
                        if (l1.equals(l2)) {
                            result = t1;
                        } else {
                            result = Types::bottom();
                        }
                    } else {
                        result = Types::bottom();
                    }
                },
                [&](const IntegerLiteralType &l1) {
                    auto &l2 = cast_type_nonnull<IntegerLiteralType>(t2);
                    if (l1.equals(l2)) {
                        result = t1;
                    } else {
                        result = Types::bottom();
                    }
                },
                [&](const FloatLiteralType &l1) {
                    auto &l2 = cast_type_nonnull<FloatLiteralType>(t2);
                    if (l1.equals(l2)) {
                        result = t1;
                    } else {
                        result = Types::bottom();
                    }
                });
            ENFORCE(result != nullptr);
            return result;
        } else {
            // only 1st is proxy
            if (Types::isSubType(gs, t1, t2)) {
                return t1;
            } else {
                return Types::bottom();
            }
        }
    } else if (is_proxy_type(t2)) {
        // only 1st is proxy
        if (Types::isSubType(gs, t2, t1)) {
            return t2;
        } else {
            return Types::bottom();
        }
    }

    {
        if (isa_type<MetaType>(t1) || isa_type<MetaType>(t2)) {
            auto *m1 = cast_type<MetaType>(t1);
            auto *m2 = cast_type<MetaType>(t2);
            if (m1 != nullptr && m2 != nullptr && Types::equiv(gs, m1->wrapped, m2->wrapped)) {
                return t1;
            }

            return Types::bottom();
        }
    }

    if (auto *o2 = cast_type<OrType>(t2)) { // 3, 6
        bool collapseInLeft = Types::isAsSpecificAs(gs, t1, t2);
        if (collapseInLeft) {
            categoryCounterInc("glb", "Zor");
            return t1;
        }

        bool collapseInRight = Types::isAsSpecificAs(gs, t2, t1);
        if (collapseInRight) {
            categoryCounterInc("glb", "ZZor");
            return t2;
        }

        if (isa_type<ClassType>(t1) || isa_type<AppliedType>(t1)) {
            auto lft = Types::all(gs, t1, o2->left);
            if (Types::isAsSpecificAs(gs, lft, o2->right) && !lft.isBottom()) {
                categoryCounterInc("glb", "ZZZorClass");
                return lft;
            }
            auto rght = Types::all(gs, t1, o2->right);
            if (Types::isAsSpecificAs(gs, rght, o2->left) && !rght.isBottom()) {
                categoryCounterInc("glb", "ZZZZorClass");
                return rght;
            }
            if (lft.isBottom()) {
                return rght;
            }
            if (rght.isBottom()) {
                return lft;
            }
        }

        if (auto *o1 = cast_type<OrType>(t1)) { // 6
            auto t11 = Types::all(gs, o1->left, o2->left);
            auto t12 = Types::all(gs, o1->left, o2->right);
            auto t21 = Types::all(gs, o1->right, o2->left);
            auto t22 = Types::all(gs, o1->right, o2->right);

            // This is a heuristic to try and eagerly make a smaller type. For
            // now we are choosing that if any type collapses then we should use
            // an Or otherwise use an And.
            auto score = 0;
            if (t11 == o1->left || t11 == o2->left) {
                score++;
            }
            if (t12 == o1->left || t12 == o2->right) {
                score++;
            }
            if (t21 == o1->right || t21 == o2->left) {
                score++;
            }
            if (t22 == o1->right || t22 == o2->right) {
                score++;
            }
            if (t11.isBottom() || t12.isBottom() || t21.isBottom() || t22.isBottom()) {
                score++;
            }

            if (score > 0) {
                return Types::any(gs, Types::any(gs, t11, t12), Types::any(gs, t21, t22));
            }
        }
        categoryCounterInc("glb.orcollapsed", "no");
        return AndType::make_shared(t1, t2);
    }

    if (auto *a1 = cast_type<AppliedType>(t1)) {
        auto *a2 = cast_type<AppliedType>(t2);
        if (a2 == nullptr) {
            if (a1->klass.data(gs)->isModule() || !isa_type<ClassType>(t2)) {
                return AndType::make_shared(t1, t2);
            }
            auto c2 = cast_type_nonnull<ClassType>(t2);
            if (a1->klass.data(gs)->derivesFrom(gs, c2.symbol)) {
                return t1;
            }
            if (c2.symbol.data(gs)->isModule()) {
                return AndType::make_shared(t1, t2);
            }
            return Types::bottom();
        }
        bool rtl = a1->klass == a2->klass || a1->klass.data(gs)->derivesFrom(gs, a2->klass);
        bool ltr = !rtl && a2->klass.data(gs)->derivesFrom(gs, a1->klass);
        if (!rtl && !ltr) {
            if (a1->klass.data(gs)->isClass() && a2->klass.data(gs)->isClass()) {
                // At this point, the two types are both classes, and unrelated
                // to each other. Because ruby does not support multiple
                // inheritance, this type is empty.
                return Types::bottom();
            } else if (a1->klass.data(gs)->flags.isFinal || a2->klass.data(gs)->flags.isFinal) {
                // If at least one of them is a module, the only way this type could ever be
                // inhabited is if a descendant of one of the symbols later includes the module
                // symbol. This can't happen if either one is final.
                return Types::bottom();
            } else {
                return AndType::make_shared(t1, t2); // we can as well return nothing here?
            }
        }
        if (ltr) { // swap
            swap(a1, a2);
        }
        // a1 <:< a2

        InlinedVector<TypeMemberRef, 4> indexes = Types::alignBaseTypeArgs(gs, a2->klass, a2->targs, a1->klass);

        // code below inverts permutation of type params

        vector<TypePtr> newTargs;
        newTargs.reserve(a1->klass.data(gs)->typeMembers().size());
        int j = 0;
        for (auto idx : a1->klass.data(gs)->typeMembers()) {
            int i = 0;
            if (j >= indexes.size()) {
                i = INT_MAX;
            }
            while (i < a2->klass.data(gs)->typeMembers().size() && indexes[j] != a2->klass.data(gs)->typeMembers()[i]) {
                i++;
            }
            if (i >= a2->klass.data(gs)->typeMembers().size()) { // a1 has more tparams, this is fine, it's a child
                newTargs.emplace_back(a1->targs[j]);
            } else {
                auto a2TypeMember = a2->klass.data(gs)->typeMembers()[i];
                if (a2TypeMember.data(gs)->flags.isCovariant) {
                    newTargs.emplace_back(Types::all(gs, a1->targs[j], a2->targs[i]));
                } else if (a2TypeMember.data(gs)->flags.isInvariant) {
                    if (!Types::equiv(gs, a1->targs[j], a2->targs[i])) {
                        return AndType::make_shared(t1, t2);
                    }
                    const auto &lambdaParam = cast_type<LambdaParam>(idx.data(gs)->resultType);
                    if (a1->targs[j].isUntyped() && Types::isSubType(gs, lambdaParam->lowerBound, a2->targs[i]) &&
                        Types::isSubType(gs, a2->targs[i], lambdaParam->upperBound)) {
                        newTargs.emplace_back(a2->targs[i]);
                    } else {
                        newTargs.emplace_back(a1->targs[j]);
                    }
                } else if (a2TypeMember.data(gs)->flags.isContravariant) {
                    newTargs.emplace_back(Types::any(gs, a1->targs[j], a2->targs[i]));
                }
            }
            j++;
        }
        if (absl::c_equal(a1->targs, newTargs)) {
            return ltr ? t2 : t1;
        } else if (absl::c_equal(a2->targs, newTargs) && a1->klass == a2->klass) {
            return ltr ? t1 : t2;
        } else {
            return make_type<AppliedType>(a1->klass, move(newTargs));
        }
    }
    {
        if (isa_type<TypeVar>(t1) || isa_type<TypeVar>(t2)) {
            return AndType::make_shared(t1, t2);
        }
    }
    {
        auto isSelfTypeT1 = isa_type<SelfTypeParam>(t1);
        auto isSelfTypeT2 = isa_type<SelfTypeParam>(t2);

        if (isSelfTypeT1 || isSelfTypeT2) {
            // NOTE: SelfTypeParam is an inlined type, so TypePtr equality is type equality.
            if (t1 != t2) {
                return AndType::make_shared(t1, t2);
            } else {
                return t1;
            }
        }
    }

    {
        if (isa_type<SelfType>(t1) || isa_type<SelfType>(t2)) {
            // NOTE: SelfType is an ilined type, so TypePtr equality is type equality.
            if (t1 != t2) {
                return AndType::make_shared(t1, t2);
            } else {
                return t1;
            }
        }
    }
    return glbGround(gs, t1, t2);
}

bool classSymbolIsAsGoodAs(const GlobalState &gs, ClassOrModuleRef c1, ClassOrModuleRef c2) {
    return c1 == c2 || c1.data(gs)->derivesFrom(gs, c2);
}

bool isModuleSingletonClass(const GlobalState &gs, ClassOrModuleRef sym) {
    auto maybeAttachedClass = sym.data(gs)->attachedClass(gs);
    return maybeAttachedClass.exists() && maybeAttachedClass.data(gs)->isModule();
}

string moduleSingletonError(string_view tp) {
    return ErrorColors::format(
        "`{}` represents a module singleton class type, which is a `{}`, not a `{}`. See the `{}` docs.", tp, "Module",
        "Class", "T.class_of");
}

void doesNotDeriveFrom(const GlobalState &gs, ErrorSection::Collector &errorDetailsCollector, ClassOrModuleRef left,
                       ClassOrModuleRef right) {
    auto subCollector = errorDetailsCollector.newCollector();
    auto message = right == Symbols::Class() && isModuleSingletonClass(gs, left)
                       ? moduleSingletonError(left.show(gs))
                       : ErrorColors::format("`{}` does not derive from `{}`", left.show(gs), right.show(gs));
    subCollector.message = message;
    errorDetailsCollector.addErrorDetails(move(subCollector));
}

void checkForAttachedClassHint(const GlobalState &gs, ErrorSection::Collector &errorDetailsCollector,
                               const ClassType left, const SelfTypeParam right) {
    if (right.definition.name(gs) != Names::Constants::AttachedClass()) {
        return;
    }

    auto attachedClass = left.symbol.data(gs)->lookupSingletonClass(gs);
    if (!attachedClass.exists()) {
        return;
    }

    if (attachedClass != right.definition.owner(gs).asClassOrModuleRef()) {
        return;
    }

    auto gotStr = left.show(gs);
    auto expectedStr = right.show(gs);
    auto subCollector = errorDetailsCollector.newCollector();
    auto message = ErrorColors::format(
        "`{}` is incompatible with `{}` because when this method is called on a subclass `{}` will represent a more "
        "specific subclass, meaning `{}` will not be specific enough. See https://sorbet.org/docs/attached-class for "
        "more.",
        gotStr, expectedStr, expectedStr, gotStr);
    subCollector.message = message;
    errorDetailsCollector.addErrorDetails(move(subCollector));
}

void compareToUntyped(const GlobalState &gs, TypeConstraint &constr, const TypePtr &ty, const TypePtr &blame) {
    ENFORCE(blame.isUntyped());
    if (is_proxy_type(ty)) {
        compareToUntyped(gs, constr, ty.underlying(gs), blame);
    }

    if (auto *t = cast_type<AppliedType>(ty)) {
        for (auto &targ : t->targs) {
            compareToUntyped(gs, constr, targ, blame);
        }
    } else if (auto *t = cast_type<ShapeType>(ty)) {
        for (auto &val : t->values) {
            compareToUntyped(gs, constr, val, blame);
        }
    } else if (auto *t = cast_type<TupleType>(ty)) {
        for (auto &val : t->elems) {
            compareToUntyped(gs, constr, val, blame);
        }
    } else if (auto *t = cast_type<OrType>(ty)) {
        compareToUntyped(gs, constr, t->left, blame);
        compareToUntyped(gs, constr, t->right, blame);
    } else if (auto *t = cast_type<AndType>(ty)) {
        compareToUntyped(gs, constr, t->left, blame);
        compareToUntyped(gs, constr, t->right, blame);
    } else if (isa_type<TypeVar>(ty)) {
        constr.rememberIsSubtype(gs, ty, blame);
        constr.rememberIsSubtype(gs, blame, ty);
    }
}

// "Single" means "ClassType or ProxyType"; since ProxyTypes are constrained to
// be proxies over class types, this means "class or class-like"
template <class T>
bool isSubTypeUnderConstraintSingle(const GlobalState &gs, TypeConstraint &constr, UntypedMode mode, const TypePtr &t1,
                                    const TypePtr &t2, T &errorDetailsCollector) {
    constexpr auto shouldAddErrorDetails = std::is_same<T, ErrorSection::Collector>::value;

    ENFORCE(t1 != nullptr);
    ENFORCE(t2 != nullptr);

    if (t1 == t2) {
        return true;
    }

    if (isa_type<TypeVar>(t1) || isa_type<TypeVar>(t2)) {
        if (constr.isSolved()) {
            return constr.isAlreadyASubType(gs, t1, t2);
        } else {
            return constr.rememberIsSubtype(gs, Types::dropLiteral(gs, t1), Types::dropLiteral(gs, t2));
        }
    }

    if (isa_type<ClassType>(t1)) {
        auto mayBeSpecial1 = cast_type_nonnull<ClassType>(t1);
        if (mayBeSpecial1.symbol == Symbols::untyped()) {
            if (!constr.isSolved()) {
                compareToUntyped(gs, constr, t2, t1);
            }
            return mode == UntypedMode::AlwaysCompatible;
        }
        if (mayBeSpecial1.symbol == Symbols::bottom()) {
            return true;
        }
        if (mayBeSpecial1.symbol == Symbols::top()) {
            if (isa_type<ClassType>(t2)) {
                auto mayBeSpecial2 = cast_type_nonnull<ClassType>(t2);
                return mayBeSpecial2.symbol == Symbols::top() || mayBeSpecial2.symbol == Symbols::void_() ||
                       mayBeSpecial2.symbol == Symbols::untyped();
            } else {
                return false;
            }
        }
    }

    if (isa_type<ClassType>(t2)) {
        auto mayBeSpecial2 = cast_type_nonnull<ClassType>(t2);
        if (mayBeSpecial2.symbol == Symbols::untyped()) {
            if (!constr.isSolved()) {
                compareToUntyped(gs, constr, t1, t2);
            }
            return mode == UntypedMode::AlwaysCompatible;
        }
        if (mayBeSpecial2.symbol == Symbols::bottom()) {
            return false; // (bot, bot) is handled above.
        }
        if (mayBeSpecial2.symbol == Symbols::top() || mayBeSpecial2.symbol == Symbols::void_()) {
            return true;
        }
    }
    //    ENFORCE(!isa_type<LambdaParam>(t1.get())); // sandly, this is false in Resolver, as we build
    //    original signatures using lub ENFORCE(cast_type<LambdaParam>(t2) == nullptr);

    {
        auto *lambda1 = cast_type<LambdaParam>(t1);
        auto *lambda2 = cast_type<LambdaParam>(t2);
        if (lambda1 != nullptr || lambda2 != nullptr) {
            // This should only be reachable in resolver.
            if (lambda1 == nullptr || lambda2 == nullptr) {
                return false;
            }
            return lambda1->definition == lambda2->definition;
        }
    }

    {
        auto isSelfTypeT1 = isa_type<SelfTypeParam>(t1);
        auto isSelfTypeT2 = isa_type<SelfTypeParam>(t2);
        if (isSelfTypeT1 || isSelfTypeT2) {
            // NOTE: SelfTypeParam is used both with LambdaParam and TypeVar, so
            // we can only check bounds when a LambdaParam is present.
            if (!isSelfTypeT1) {
                auto self2 = cast_type_nonnull<SelfTypeParam>(t2);
                if (auto *lambdaParam = cast_type<LambdaParam>(self2.definition.resultType(gs))) {
                    auto result = Types::isSubTypeUnderConstraint(gs, constr, t1, lambdaParam->lowerBound, mode,
                                                                  errorDetailsCollector);
                    if constexpr (shouldAddErrorDetails) {
                        if (!result && isa_type<ClassType>(t1)) {
                            checkForAttachedClassHint(gs, errorDetailsCollector, cast_type_nonnull<ClassType>(t1),
                                                      self2);
                        }
                    }
                    return result;
                } else {
                    return false;
                }
            } else if (!isSelfTypeT2) {
                auto self1 = cast_type_nonnull<SelfTypeParam>(t1);
                if (auto *lambdaParam = cast_type<LambdaParam>(self1.definition.resultType(gs))) {
                    return Types::isSubTypeUnderConstraint(gs, constr, lambdaParam->upperBound, t2, mode,
                                                           errorDetailsCollector);
                } else {
                    return false;
                }
            } else {
                auto self1 = cast_type_nonnull<SelfTypeParam>(t1);
                auto self2 = cast_type_nonnull<SelfTypeParam>(t2);
                if (self1.definition == self2.definition) {
                    return true;
                }

                auto *lambda1 = cast_type<LambdaParam>(self1.definition.resultType(gs));
                auto *lambda2 = cast_type<LambdaParam>(self2.definition.resultType(gs));
                return lambda1 && lambda2 &&
                       Types::isSubTypeUnderConstraint(gs, constr, lambda1->upperBound, lambda2->lowerBound, mode,
                                                       errorDetailsCollector);
            }
        }
    }

    {
        if (isa_type<SelfType>(t1) || isa_type<SelfType>(t2)) {
            // NOTE: SelfType is an inlined type, so TypePtr equality is type equality.
            if (t1 != t2) {
                return false;
            }
            return true;
        }
    }

    {
        if (isa_type<MetaType>(t1) || isa_type<MetaType>(t2)) {
            auto *m1 = cast_type<MetaType>(t1);
            auto *m2 = cast_type<MetaType>(t2);
            if (m1 != nullptr && m2 != nullptr) {
                // TODO(jez) Should this actually run under EmptyFrozenConstraint? Leaving for backwards
                // compatibility, but maybe we should do this under the `constr` that's in scope.
                return Types::equivUnderConstraint(gs, TypeConstraint::EmptyFrozenConstraint, m1->wrapped, m2->wrapped,
                                                   errorDetailsCollector);
            }

            if (m2 == nullptr) {
                auto res = isSubTypeUnderConstraintSingle(gs, constr, mode, Types::Object(), t2, errorDetailsCollector);

                if constexpr (shouldAddErrorDetails) {
                    auto subCollectorLine1 = errorDetailsCollector.newCollector();
                    subCollectorLine1.message = ErrorColors::format(
                        "It looks like you're using Sorbet type syntax in a runtime value position.");
                    errorDetailsCollector.addErrorDetails(move(subCollectorLine1));
                    auto subCollectorLine2 = errorDetailsCollector.newCollector();
                    subCollectorLine2.message =
                        ErrorColors::format("If you really mean to use types as values, use `{}` "
                                            "to hide the type syntax from the type checker.",
                                            "T::Utils.coerce");
                    errorDetailsCollector.addErrorDetails(move(subCollectorLine2));
                    auto subCollectorLine3 = errorDetailsCollector.newCollector();
                    subCollectorLine3.message = ErrorColors::format(
                        "Otherwise, you're likely using the type system in a way it wasn't meant to be used.");
                    errorDetailsCollector.addErrorDetails(move(subCollectorLine3));
                }

                return res;
            }

            return false;
        }
    }

    if (auto *a1 = cast_type<AppliedType>(t1)) {
        auto *a2 = cast_type<AppliedType>(t2);
        bool result;
        if (a2 == nullptr) {
            if (isa_type<ClassType>(t2)) {
                auto c2 = cast_type_nonnull<ClassType>(t2);
                result = classSymbolIsAsGoodAs(gs, a1->klass, c2.symbol);
                if constexpr (shouldAddErrorDetails) {
                    if (!result) {
                        doesNotDeriveFrom(gs, errorDetailsCollector, a1->klass, c2.symbol);
                    }
                }
                return result;
            }
            return false;
        } else {
            result = classSymbolIsAsGoodAs(gs, a1->klass, a2->klass);
        }
        if (!result) {
            if constexpr (shouldAddErrorDetails) {
                doesNotDeriveFrom(gs, errorDetailsCollector, a1->klass, a2->klass);
            }
            return result;
        }
        InlinedVector<TypeMemberRef, 4> indexes = Types::alignBaseTypeArgs(gs, a1->klass, a1->targs, a2->klass);
        // code below inverts permutation of type params
        int j = 0;
        for (SymbolRef idx : a2->klass.data(gs)->typeMembers()) {
            TypeMemberRef idxTypeMember = idx.asTypeMemberRef();
            int i = 0;
            while (indexes[j] != a1->klass.data(gs)->typeMembers()[i]) {
                i++;
                if (i >= a1->klass.data(gs)->typeMembers().size()) {
                    return result;
                }
            }

            ENFORCE(i < a1->klass.data(gs)->typeMembers().size());

            auto &a1i = a1->targs[i];
            auto &a2j = a2->targs[j];
            bool doesMemberMatch = true;
            auto subCollector = errorDetailsCollector.newCollector();
            if (idxTypeMember.data(gs)->flags.isCovariant) {
                doesMemberMatch = Types::isSubTypeUnderConstraint(gs, constr, a1i, a2j, mode, subCollector);
            } else if (idxTypeMember.data(gs)->flags.isInvariant) {
                if (mode == UntypedMode::AlwaysCompatible) {
                    doesMemberMatch = Types::equivUnderConstraint(gs, constr, a1i, a2j, subCollector);
                } else {
                    // At the time of writing, we never set mode == UntypedMode::AlwaysIncompatible
                    // except when `constr` is EmptyFrozenConstraint, so there's no observable
                    // difference whether we use equivNoUntyped or equivNoUntypedUnderConstraint here.
                    // May as well do it for symmetry though.
                    doesMemberMatch = Types::equivNoUntypedUnderConstraint(gs, constr, a1i, a2j, subCollector);
                }
            } else if (idxTypeMember.data(gs)->flags.isContravariant) {
                doesMemberMatch = Types::isSubTypeUnderConstraint(gs, constr, a2j, a1i, mode, subCollector);
            }
            if (!doesMemberMatch) {
                result = false;
                if constexpr (shouldAddErrorDetails) {
                    if (!(a2->klass == Symbols::Hash() &&
                          idxTypeMember.data(gs)->name == core::Names::Constants::Elem())) {
                        string variance;
                        string joiningText;
                        switch (idxTypeMember.data(gs)->variance()) {
                            case Variance::CoVariant: {
                                variance = "covariant";
                                joiningText = "a subtype of";
                                break;
                            }
                            case Variance::Invariant: {
                                variance = "invariant";
                                joiningText = "equivalent to";
                                break;
                            }
                            case Variance::ContraVariant: {
                                variance = "contravariant";
                                joiningText = "a supertype of";
                                break;
                            }
                        }
                        // For proc types, make type member references more user-friendly
                        if (a2->klass.data(gs)->name.show(gs).compare("Proc1") == 0) {
                            auto message = ErrorColors::format("`{}` is not {} `{}`", a1i.show(gs), joiningText, a2j.show(gs));
                            if (variance == "covariant") {
                                subCollector.message = fmt::format("{} for return type of Proc1", message);
                            } else if (variance == "contravariant") {
                                subCollector.message = fmt::format("{} for Arg0 of Proc1", message);
                            } else {
                                subCollector.message = message;
                            }
                        } else {
                            auto message = ErrorColors::format("`{}` is not {} `{}` for {} type member `{}`", a1i.show(gs),
                                                            joiningText, a2j.show(gs), variance, idxTypeMember.show(gs));
                            subCollector.message = message;
                        }
                        errorDetailsCollector.addErrorDetails(std::move(subCollector));
                    }
                } else {
                    break;
                }
            }
            j++;
        }
        // alight type params.
        return result;
    }
    if (auto *a2 = cast_type<AppliedType>(t2)) {
        if (is_proxy_type(t1)) {
            return Types::isSubTypeUnderConstraint(gs, constr, t1.underlying(gs), t2, mode, errorDetailsCollector);
        }

        if constexpr (shouldAddErrorDetails) {
            if (a2->klass != Symbols::Class() || !isa_type<ClassType>(t1)) {
                return false;
            }
            const auto &c1 = cast_type_nonnull<ClassType>(t1);
            if (!isModuleSingletonClass(gs, c1.symbol)) {
                return false;
            }

            auto subCollector = errorDetailsCollector.newCollector();
            subCollector.message = moduleSingletonError(t1.show(gs));
            errorDetailsCollector.addErrorDetails(move(subCollector));
        }

        return false;
    }

    if (is_proxy_type(t1)) {
        if (is_proxy_type(t2)) {
            // both are proxy
            bool result;
            // TODO: simply compare as memory regions
            typecase(
                t1,
                [&](const TupleType &a1) { // Warning: this implements COVARIANT arrays
                    auto *a2 = cast_type<TupleType>(t2);
                    result = a2 != nullptr && a1.elems.size() >= a2->elems.size();
                    if (result) {
                        int i = -1;
                        for (auto &el2 : a2->elems) {
                            ++i;
                            auto subCollector = errorDetailsCollector.newCollector();
                            if (!Types::isSubTypeUnderConstraint(gs, constr, a1.elems[i], el2, mode, subCollector)) {
                                result = false;
                                if constexpr (shouldAddErrorDetails) {
                                    auto message = ErrorColors::format(
                                        "`{}` is not a subtype of `{}` for index `{}` of `{}`-tuple",
                                        a1.elems[i].show(gs), el2.show(gs), i, a2->elems.size());
                                    subCollector.message = message;
                                    errorDetailsCollector.addErrorDetails(std::move(subCollector));
                                } else {
                                    break;
                                }
                            }
                        }
                    } else {
                        return;
                    }
                },
                [&](const ShapeType &h1) { // Warning: this implements COVARIANT hashes
                    auto *h2 = cast_type<ShapeType>(t2);
                    result = h2 != nullptr && h2->keys.size() <= h1.keys.size();
                    if constexpr (shouldAddErrorDetails) {
                        if (h2 == nullptr) {
                            return;
                        }
                        // If we're using this subtyping call to report an error, we should loop through all the items
                        // even if there aren't enough keys, so we can report all the missing keys to the user, and
                        // report an error for the incorrect keys.
                    } else {
                        if (!result) {
                            return;
                        }
                    }
                    // have enough keys (or we want to keep going for rich error reporting).
                    int i = -1;
                    for (auto &el2 : h2->keys) {
                        ++i;
                        auto optind = h1.indexForKey(el2);
                        auto subCollector = errorDetailsCollector.newCollector();
                        if (!optind.has_value()) {
                            result = false;
                            if constexpr (!shouldAddErrorDetails) {
                                return;
                            }
                        } else if (!Types::isSubTypeUnderConstraint(gs, constr, h1.values[optind.value()],
                                                                    h2->values[i], mode, subCollector)) {
                            result = false;
                            if constexpr (shouldAddErrorDetails) {
                                auto message = ErrorColors::format("`{}` is not a subtype of `{}` for key `{}`",
                                                                   h1.values[i].show(gs),
                                                                   h2->values[optind.value()].show(gs), el2.show(gs));
                                subCollector.message = message;
                                errorDetailsCollector.addErrorDetails(std::move(subCollector));
                            } else {
                                return;
                            }
                        }
                    }
                },
                [&](const NamedLiteralType &l1) {
                    if (!isa_type<NamedLiteralType>(t2)) {
                        // is a literal a subtype of a different kind of proxy
                        result = false;
                        return;
                    }

                    auto l2 = cast_type_nonnull<NamedLiteralType>(t2);
                    result = l1.equals(l2);
                },
                [&](const IntegerLiteralType &l1) {
                    if (!isa_type<IntegerLiteralType>(t2)) {
                        // is a literal a subtype of a different kind of proxy
                        result = false;
                        return;
                    }

                    auto &l2 = cast_type_nonnull<IntegerLiteralType>(t2);
                    result = l1.equals(l2);
                },
                [&](const FloatLiteralType &l1) {
                    if (!isa_type<FloatLiteralType>(t2)) {
                        // is a literal a subtype of a different kind of proxy
                        result = false;
                        return;
                    }

                    auto &l2 = cast_type_nonnull<FloatLiteralType>(t2);
                    result = l1.equals(l2);
<<<<<<< HEAD
                },
                [&](const MetaType &m1) {
                    auto *m2 = cast_type<MetaType>(t2);
                    if (m2 == nullptr) {
                        // is a literal a subtype of a different kind of proxy
                        result = false;
                        return;
                    }

                    // TODO(jez) Should this actually run under EmptyFrozenConstraint? Leaving for
                    // backwards compatibility, but maybe we should do this under the `constr`
                    // that's in scope.
                    result = Types::equivUnderConstraint(gs, TypeConstraint::EmptyFrozenConstraint, m1.wrapped,
                                                       m2->wrapped, errorDetailsCollector);
=======
>>>>>>> 6d10b6cd
                });
            return result;
        } else {
            // only 1st is proxy
            TypePtr und = t1.underlying(gs);
            return isSubTypeUnderConstraintSingle(gs, constr, mode, und, t2, errorDetailsCollector);
        }
    } else if (is_proxy_type(t2)) {
        // only 2nd is proxy
        // non-proxies are never subtypes of proxies.
        return false;
    } else {
        if (isa_type<ClassType>(t1)) {
            if (isa_type<ClassType>(t2)) {
                auto c1 = cast_type_nonnull<ClassType>(t1);
                auto c2 = cast_type_nonnull<ClassType>(t2);
                return classSymbolIsAsGoodAs(gs, c1.symbol, c2.symbol);
            }
        }
        Exception::raise("isSubTypeUnderConstraint({}, {}): unreachable", t1.typeName(), t2.typeName());
    }
}

bool Types::isAsSpecificAs(const GlobalState &gs, const TypePtr &t1, const TypePtr &t2) {
    return isSubTypeUnderConstraint(gs, TypeConstraint::EmptyFrozenConstraint, t1, t2, UntypedMode::AlwaysIncompatible,
                                    ErrorSection::Collector::NO_OP);
}

template <class T>
bool Types::isSubType(const GlobalState &gs, const TypePtr &t1, const TypePtr &t2, T &errorDetailsCollector) {
    return isSubTypeUnderConstraint(gs, TypeConstraint::EmptyFrozenConstraint, t1, t2, UntypedMode::AlwaysCompatible,
                                    errorDetailsCollector);
}

template <class T>
bool Types::isSubTypeUnderConstraint(const GlobalState &gs, TypeConstraint &constr, const TypePtr &t1,
                                     const TypePtr &t2, UntypedMode mode, T &errorDetailsCollector) {
    constexpr auto shouldAddErrorDetails = std::is_same<T, ErrorSection::Collector>::value;

    if (t1 == t2) {
        return true;
    }

    // pairs to cover: 1  (_, _)
    //                 2  (_, And)
    //                 3  (_, Or)
    //                 4  (And, _)
    //                 5  (And, And)
    //                 6  (And, Or)
    //                 7 (Or, _)
    //                 8 (Or, And)
    //                 9 (Or, Or)
    // _ wildcards are ClassType or ProxyType(ClassType)

    // Note: order of cases here matters! We can't lose "and" information in t1 early and we can't
    // lose "or" information in t2 early.
    if (auto *o1 = cast_type<OrType>(t1)) { // 7, 8, 9
        return Types::isSubTypeUnderConstraint(gs, constr, o1->left, t2, mode, errorDetailsCollector) &&
               Types::isSubTypeUnderConstraint(gs, constr, o1->right, t2, mode, errorDetailsCollector);
    }

    if (auto *a2 = cast_type<AndType>(t2)) { // 2, 5
        auto subCollectorLeft = errorDetailsCollector.newCollector();
        auto isSubTypeOfLeft = Types::isSubTypeUnderConstraint(gs, constr, t1, a2->left, mode, subCollectorLeft);
        if (!isSubTypeOfLeft) {
            if constexpr (shouldAddErrorDetails) {
                auto message = ErrorColors::format("`{}` is not a subtype of `{}` (the left side of the `{}`)",
                                                   t1.show(gs), a2->left.show(gs), "T.all");
                subCollectorLeft.message = message;
                errorDetailsCollector.addErrorDetails(move(subCollectorLeft));
            }
            return isSubTypeOfLeft;
        }

        auto subCollectorRight = errorDetailsCollector.newCollector();
        auto isSubTypeOfRight = Types::isSubTypeUnderConstraint(gs, constr, t1, a2->right, mode, subCollectorRight);
        if constexpr (shouldAddErrorDetails) {
            if (!isSubTypeOfRight) {
                auto message = ErrorColors::format("`{}` is not a subtype of `{}` (the right side of the `{}`)",
                                                   t1.show(gs), a2->right.show(gs), "T.all");
                subCollectorRight.message = message;
                errorDetailsCollector.addErrorDetails(move(subCollectorRight));
            }
        }
        return isSubTypeOfRight;
    }

    auto *a1 = cast_type<AndType>(t1);
    auto *o2 = cast_type<OrType>(t2);

    if (a1 != nullptr) {
        // If the left is an And of an Or, then we can reorder it to be an Or of
        // an And, which lets us recurse on smaller types
        const auto *l = &a1->left;
        const auto *r = &a1->right;
        if (isa_type<OrType>(*r)) {
            swap(r, l);
        }
        auto *a1o = cast_type<OrType>(*l);
        if (a1o != nullptr) {
            // This handles `(A | B) & C` -> `(A & C) | (B & C)`

            // this could be using glb, but we _know_ that we already tried to collapse it (prior
            // construction of types did). Thus we use AndType::make_shared instead
            return Types::isSubTypeUnderConstraint(gs, constr, AndType::make_shared(a1o->left, *r), t2, mode,
                                                   errorDetailsCollector) &&
                   Types::isSubTypeUnderConstraint(gs, constr, AndType::make_shared(a1o->right, *r), t2, mode,
                                                   errorDetailsCollector);
        }
    }
    if (o2 != nullptr) {
        // Similarly to above, if the right is an Or of an And, then we can reorder it to be an And of
        // an Or, which lets us recurse on smaller types
        const auto *l = &o2->left;
        const auto *r = &o2->right;
        if (isa_type<AndType>(*r)) {
            swap(r, l);
        }
        auto *o2a = cast_type<AndType>(*l);
        if (o2a != nullptr) {
            // This handles `(A & B) | C` -> `(A | C) & (B | C)`

            // this could be using lub, but we _know_ that we already tried to collapse it (prior
            // construction of types did). Thus we use OrType::make_shared instead
            return Types::isSubTypeUnderConstraint(gs, constr, t1, OrType::make_shared(o2a->left, *r), mode,
                                                   errorDetailsCollector) &&
                   Types::isSubTypeUnderConstraint(gs, constr, t1, OrType::make_shared(o2a->right, *r), mode,
                                                   errorDetailsCollector);
        }
    }

    // For these two cases, we have special cases if we are determining subtyping
    // with respect to a TypeVar.  The rationale is that the non-TypeVar type has
    // some structure that we wish to record: it's not correct to record each member
    // individually in a recursive call to isSubTypeUnderConstraint since a) the
    // recursive calls to isSubTypeUnderConstraint on each member would short-circuit
    // and therefore not examine some members and b) we lose the structure of the
    // original type.  But we only want to special-case TypeVars when recording type
    // constraints prior to solving; once we have solved the type constraints, we
    // want to look at each member individually and short-circuit as appropriate.

    // This order matters
    if (o2 != nullptr) { // 3
        if (isa_type<TypeVar>(t1) && !constr.isSolved()) {
            return constr.rememberIsSubtype(gs, t1, t2);
        }

        // This is a hack. isSubTypeUnderConstraint is trying to do double duty as constraint generation and constraint
        // solving. It essentially implements a greedy algorithm despite no greedy algorithm being correct.
        // There are a handful of places where we try to work around those hacks with more hacks, and this is one of
        // them.
        //
        // Concretely, it's still possible to come up with cases where this heuristic isn't good enough.
        // For more, see the comment in `no_short_circuit_type_constraint.rb`
        auto leftIsSubType = Types::isSubTypeUnderConstraint(gs, constr, t1, o2->left, mode, errorDetailsCollector);
        auto stillNeedToCheckRight = t1.isUntyped() && o2->left.isFullyDefined() && !o2->right.isFullyDefined();
        if (leftIsSubType && !stillNeedToCheckRight) {
            // Short circuit to save time
            return true;
        } else if (Types::isSubTypeUnderConstraint(gs, constr, t1, o2->right, mode, errorDetailsCollector)) {
            return true;
        } else if (a1 == nullptr) {
            // If neither t1 <: o2->left nor t1 <: o2->right, it might mean that we tried to split
            // up an OrType when we weren't meant to. It could be that t1 is an AndType of an OrType
            //
            // Note: This is deliberately a case where the code to handle an OrType is not
            // symmetric (nor even anti-symmetric) with the code to handle an AndType. (There is no
            // corresponding logic in the `a1 != nullptr` condition below.)
            return false;
        }
    }
    if (a1 != nullptr) { // 4
        if (isa_type<TypeVar>(t2) && !constr.isSolved()) {
            return constr.rememberIsSubtype(gs, t1, t2);
        }
        // See explanation in "// 3"
        auto leftIsSubType = Types::isSubTypeUnderConstraint(gs, constr, a1->left, t2, mode, errorDetailsCollector);
        auto stillNeedToCheckRight = t2.isUntyped() && a1->left.isFullyDefined() && !a1->right.isFullyDefined();
        if (leftIsSubType && !stillNeedToCheckRight) {
            // Short circuit to save time
            return true;
        } else {
            return Types::isSubTypeUnderConstraint(gs, constr, a1->right, t2, mode, errorDetailsCollector);
        }
    }

    return isSubTypeUnderConstraintSingle(gs, constr, mode, t1, t2, errorDetailsCollector); // 1
}

bool Types::equiv(const GlobalState &gs, const TypePtr &t1, const TypePtr &t2) {
    return isSubType(gs, t1, t2) && isSubType(gs, t2, t1);
}

template <class T>
bool Types::equivUnderConstraint(const GlobalState &gs, TypeConstraint &constr, const TypePtr &t1, const TypePtr &t2,
                                 T &errorDetailsCollector) {
    auto mode = UntypedMode::AlwaysCompatible;
    auto leftSubRight = isSubTypeUnderConstraint(gs, constr, t1, t2, mode, errorDetailsCollector);
    if (!leftSubRight) {
        return leftSubRight;
    }

    auto subCollector = errorDetailsCollector.newCollector();
    auto rightSubLeft = isSubTypeUnderConstraint(gs, constr, t2, t1, mode, subCollector);
    if constexpr (std::is_same<T, ErrorSection::Collector>::value) {
        if (!rightSubLeft) {
            auto message = ErrorColors::format(
                "`{}` is a subtype of `{}` but not the reverse, so they are not equivalent", t1.show(gs), t2.show(gs));
            subCollector.message = message;
            errorDetailsCollector.addErrorDetails(move(subCollector));
        }
    }

    return rightSubLeft;
}

bool Types::equivNoUntyped(const GlobalState &gs, const TypePtr &t1, const TypePtr &t2) {
    return isAsSpecificAs(gs, t1, t2) && isAsSpecificAs(gs, t2, t1);
}

template <class T>
bool Types::equivNoUntypedUnderConstraint(const GlobalState &gs, TypeConstraint &constr, const TypePtr &t1,
                                          const TypePtr &t2, T &errorDetailsCollector) {
    auto mode = UntypedMode::AlwaysIncompatible;
    return isSubTypeUnderConstraint(gs, constr, t1, t2, mode, errorDetailsCollector) &&
           isSubTypeUnderConstraint(gs, constr, t2, t1, mode, errorDetailsCollector);
}

template bool isSubTypeUnderConstraintSingle(const GlobalState &gs, TypeConstraint &constr, UntypedMode mode,
                                             const TypePtr &t1, const TypePtr &t2,
                                             core::ErrorSection::Collector &errorDetailsCollector);
template bool isSubTypeUnderConstraintSingle(const GlobalState &gs, TypeConstraint &constr, UntypedMode mode,
                                             const TypePtr &t1, const TypePtr &t2,
                                             core::ErrorSection::NoOpCollector const &errorDetailsCollector);

template bool Types::isSubTypeUnderConstraint(const GlobalState &gs, TypeConstraint &constr, const TypePtr &t1,
                                              const TypePtr &t2, UntypedMode mode,
                                              core::ErrorSection::Collector &errorDetailsCollector);
template bool Types::isSubTypeUnderConstraint(const GlobalState &gs, TypeConstraint &constr, const TypePtr &t1,
                                              const TypePtr &t2, UntypedMode mode,
                                              core::ErrorSection::NoOpCollector const &errorDetailsCollector);

template bool Types::isSubType(const GlobalState &gs, const TypePtr &t1, const TypePtr &t2,
                               core::ErrorSection::Collector &errorDetailsCollector);
template bool Types::isSubType(const GlobalState &gs, const TypePtr &t1, const TypePtr &t2,
                               core::ErrorSection::NoOpCollector const &errorDetailsCollector);

template bool Types::equivUnderConstraint(const GlobalState &gs, TypeConstraint &constr, const TypePtr &t1,
                                          const TypePtr &t2, core::ErrorSection::Collector &errorDetailsCollector);
template bool Types::equivUnderConstraint(const GlobalState &gs, TypeConstraint &constr, const TypePtr &t1,
                                          const TypePtr &t2,
                                          core::ErrorSection::NoOpCollector const &errorDetailsCollector);

template bool Types::equivNoUntypedUnderConstraint(const GlobalState &gs, TypeConstraint &constr, const TypePtr &t1,
                                                   const TypePtr &t2,
                                                   core::ErrorSection::Collector &errorDetailsCollector);
template bool Types::equivNoUntypedUnderConstraint(const GlobalState &gs, TypeConstraint &constr, const TypePtr &t1,
                                                   const TypePtr &t2,
                                                   core::ErrorSection::NoOpCollector const &errorDetailsCollector);

} // namespace sorbet::core<|MERGE_RESOLUTION|>--- conflicted
+++ resolved
@@ -1533,23 +1533,6 @@
 
                     auto &l2 = cast_type_nonnull<FloatLiteralType>(t2);
                     result = l1.equals(l2);
-<<<<<<< HEAD
-                },
-                [&](const MetaType &m1) {
-                    auto *m2 = cast_type<MetaType>(t2);
-                    if (m2 == nullptr) {
-                        // is a literal a subtype of a different kind of proxy
-                        result = false;
-                        return;
-                    }
-
-                    // TODO(jez) Should this actually run under EmptyFrozenConstraint? Leaving for
-                    // backwards compatibility, but maybe we should do this under the `constr`
-                    // that's in scope.
-                    result = Types::equivUnderConstraint(gs, TypeConstraint::EmptyFrozenConstraint, m1.wrapped,
-                                                       m2->wrapped, errorDetailsCollector);
-=======
->>>>>>> 6d10b6cd
                 });
             return result;
         } else {
