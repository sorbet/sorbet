--- conflicted
+++ resolved
@@ -1059,12 +1059,7 @@
     return p.result();
 }
 
-<<<<<<< HEAD
 std::vector<uint8_t> Serializer::storePayloadAndNameTable(const GlobalState &gs) {
-    Timer timeit(gs.tracer(), "Serializer::storePayloadAndNameTable");
-=======
-std::vector<uint8_t> Serializer::storePayloadAndNameTable(GlobalState &gs) {
->>>>>>> 97516ea7
     Pickler p = SerializerImpl::pickle(gs, true);
     return p.result();
 }
