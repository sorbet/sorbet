--- conflicted
+++ resolved
@@ -917,7 +917,59 @@
 ## 3724
 
 > This error is specific to Stripe's custom `--stripe-packages` mode. If you are
-<<<<<<< HEAD
+> at Stripe, please see [go/modularity](http://go/modularity) and
+> [go/strict-dependencies](http://go/strict-dependencies) for more.
+
+All packages have a `strict_dependencies` level, which controls what
+restrictions are applied on imported packages.
+
+```ruby
+class MyPackage < PackageSpec
+  strict_dependencies 'false'
+end
+```
+
+The 4 possible values are:
+
+- `'false'`: No restrictions are placed on dependencies.
+- `'layered'`
+- `'layered_dag'`
+- `'dag'`
+
+## 3725
+
+> This error is specific to Stripe's custom `--stripe-packages` mode. If you are
+> at Stripe, please see [go/modularity](http://go/modularity) and
+> [go/layers](http://go/layers) for more.
+
+All packages have a `layer`, which is used when checking for layering
+violations.
+
+<!-- TODO(neil): explain this further once we implement these checks -->
+
+```ruby
+class MyPackage < PackageSpec
+  strict_dependencies 'false'
+  layer 'library'
+end
+```
+
+You can choose the valid layers using the `--packager-layers` command line flag.
+For example, the following specifies that there are three valid layers: `util`,
+`lib` and `app`, ordered lowest to highest.
+
+<!-- TODO(neil): explain what lowest to highest means once we implement these checks -->
+
+```bash
+srb tc --packager-layers util,lib,app
+```
+
+If the flag is passed with no argument, then the default valid layers are
+`library` and `application`.
+
+## 3726
+
+> This error is specific to Stripe's custom `--stripe-packages` mode. If you are
 > at Stripe, please see [go/modularity](http://go/modularity) for more.
 
 This error indicates a package visibility problem due to missing `import` or
@@ -927,57 +979,6 @@
 
 To fix this error, add the necessary `import` or `test_import` statements for
 the packages in the corresponding package file where the error was reported.
-=======
-> at Stripe, please see [go/modularity](http://go/modularity) and
-> [go/strict-dependencies](http://go/strict-dependencies) for more.
-
-All packages have a `strict_dependencies` level, which controls what
-restrictions are applied on imported packages.
-
-```ruby
-class MyPackage < PackageSpec
-  strict_dependencies 'false'
-end
-```
-
-The 4 possible values are:
-
-- `'false'`: No restrictions are placed on dependencies.
-- `'layered'`
-- `'layered_dag'`
-- `'dag'`
-
-## 3725
-
-> This error is specific to Stripe's custom `--stripe-packages` mode. If you are
-> at Stripe, please see [go/modularity](http://go/modularity) and
-> [go/layers](http://go/layers) for more.
-
-All packages have a `layer`, which is used when checking for layering
-violations.
-
-<!-- TODO(neil): explain this further once we implement these checks -->
-
-```ruby
-class MyPackage < PackageSpec
-  strict_dependencies 'false'
-  layer 'library'
-end
-```
-
-You can choose the valid layers using the `--packager-layers` command line flag.
-For example, the following specifies that there are three valid layers: `util`,
-`lib` and `app`, ordered lowest to highest.
-
-<!-- TODO(neil): explain what lowest to highest means once we implement these checks -->
-
-```bash
-srb tc --packager-layers util,lib,app
-```
-
-If the flag is passed with no argument, then the default valid layers are
-`library` and `application`.
->>>>>>> 65afa6ee
 
 ## 4001
 
