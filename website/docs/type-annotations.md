---
id: type-annotations
title: Type Annotations
---

Sorbet provides the most value when it has a wealth of programmer-supplied
static types. However, because Sorbet implements a
[gradual type system](gradual.md), it treats most definitions without explicit
annotations as [untyped](untyped.md). This means that Sorbet can only use static
types for methods, constants, instance variables, and class variables if they
are accompanied with explicit static types.

The exception to the above list is that Sorbet does not need type annotations
for local variables. In the absence of a type annotation, Sorbet will infer the
type of a local variable based on how the variable is initialized. It is still
possible to provide type annotations for local variables.

Type annotations for methods are provided using a `sig` before the method
definition. Method type annotations are
[described in great detail on the Method Signatures](sigs.md). Other type
annotations are provided using the `T.let` [type assertion](type-assertions.md).

## Annotating constants

Sorbet does not, by default, infer the types of constants, but they can be
specified using `T.let`:

```ruby
NAMES = T.let(["Nelson", "Dmitry", "Paul"], T::Array[String])
```

## Declaring class and instance variables

To declare the static type of an instance variable, we can use `T.let` in a
class's constructor:

```ruby
class MyObj
  def initialize
    @foo = T.let(0, Integer)
  end
end
```

We can also declare class variables and instance variables on a singleton class
using `T.let` at the top-level of a class:

```ruby
class HasVariables
  # Class variable
  @@llamas = T.let([], T::Array[Llama])

  # Instance variable on the singleton class
  @alpaca_count = T.let(0, Integer)
end
```

A current shortcoming of Sorbet is it cannot reuse static type knowledge in
order to automatically determine the type of an instance or class variable. In
the following example, despite the fact that Sorbet knows that `x` has type
`Integer`, it still treats `@x` as `T.untyped` without an explicit type
annotation:

```ruby
class Foo
  sig {param(x: Integer, y: Integer).void}
  def initialize(x, y)
    @x = x
    @y = T.let(y, Integer)

    T.reveal_type(@x)  # T.untyped
    T.reveal_type(@y)  # Integer
  end
end
```

This is a known limitation of Sorbet, and we're considering ways to make it less
verbose in the future.

## Type annotations and strictness levels

<<<<<<< HEAD
Sorbet allows the programmer to opt-in to greater levels of static type rigor:
at lower [strictness modes](static.md), Sorbet allows definitions to be untyped,
but at `# typed: strict`, Sorbet requires explicit type annotations on any
definitions where it would have assumed `T.untyped` without an annotation
before. Specifically, in a `# typed: strict` file it's an error to omit type
annotations for:
=======
Sorbet allows the programmer to opt-in to greater levels of static type rigor.
At lower [strictness levels](static.md), Sorbet allows definitions to be untyped,
but at `# typed: strict`, Sorbet requires explicit type annotations on certain
common kinds of definitions. Specifically, in a `# typed: strict` file it's an
error to omit type annotations for:
>>>>>>> 0a1912c9

- methods
- instance variables
- class variables
- constants

It may seem counterintuitive that Sorbet does _not_ require type annotations in
a file marked `# typed: true`, but this is an intentional part of Sorbet's
implementation of [gradual typing](gradual-typing.md). In the `# typed: true`
strictness level, unannotated methods, instance variables, and constants are
assumed to be `T.untyped`. This allows a programmer to write untyped or
partially-typed definitions while still benefitting from type checking when
static type information is present.<|MERGE_RESOLUTION|>--- conflicted
+++ resolved
@@ -79,20 +79,12 @@
 
 ## Type annotations and strictness levels
 
-<<<<<<< HEAD
-Sorbet allows the programmer to opt-in to greater levels of static type rigor:
-at lower [strictness modes](static.md), Sorbet allows definitions to be untyped,
+Sorbet allows the programmer to opt-in to greater levels of static type rigor.
+At lower [strictness modes](static.md), Sorbet allows definitions to be untyped,
 but at `# typed: strict`, Sorbet requires explicit type annotations on any
 definitions where it would have assumed `T.untyped` without an annotation
 before. Specifically, in a `# typed: strict` file it's an error to omit type
 annotations for:
-=======
-Sorbet allows the programmer to opt-in to greater levels of static type rigor.
-At lower [strictness levels](static.md), Sorbet allows definitions to be untyped,
-but at `# typed: strict`, Sorbet requires explicit type annotations on certain
-common kinds of definitions. Specifically, in a `# typed: strict` file it's an
-error to omit type annotations for:
->>>>>>> 0a1912c9
 
 - methods
 - instance variables
