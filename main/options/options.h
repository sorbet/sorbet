--- conflicted
+++ resolved
@@ -75,11 +75,8 @@
     PrinterConfig Autogen;
     PrinterConfig AutogenMsgPack;
     PrinterConfig AutogenClasslist;
-<<<<<<< HEAD
     PrinterConfig AutogenAutoloader;
-=======
     PrinterConfig AutogenSubclasses;
->>>>>>> b84c8e99
     PrinterConfig PluginGeneratedCode;
     // Ensure everything here is in PrinterConfig::printers().
 
