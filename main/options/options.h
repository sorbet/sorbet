--- conflicted
+++ resolved
@@ -232,11 +232,8 @@
     bool lspDocumentSymbolEnabled = false;
     bool lspDocumentFormatRubyfmtEnabled = false;
     bool lspSignatureHelpEnabled = false;
-<<<<<<< HEAD
     bool lspExtractMethodEnabled = false;
-=======
     bool lspStaleStateEnabled = false;
->>>>>>> 09974589
 
     // Experimental feature `requires_ancestor`
     bool requiresAncestorEnabled = false;
