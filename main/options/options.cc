--- conflicted
+++ resolved
@@ -311,14 +311,11 @@
                                     "Enable experimental LSP feature: Document Highlight");
     options.add_options("advanced")("enable-experimental-lsp-signature-help",
                                     "Enable experimental LSP feature: Signature Help");
-<<<<<<< HEAD
     options.add_options("advanced")("enable-experimental-lsp-go-to-implementation",
                                     "Enable experimental LSP feature: Go To Implementation");
-=======
     options.add_options("advanced")("enable-experimental-requires-ancestor",
                                     "Enable experimental `requires_ancestor` annotation");
 
->>>>>>> 4815b66a
     options.add_options("advanced")(
         "enable-all-experimental-lsp-features",
         "Enable every experimental LSP feature. (WARNING: can be crashy; for developer use only. "
