#ifdef SORBET_REALMAIN_MIN
// minimal build to speedup compilation. Remove extra features
#else
// has to go first, as it violates poisons
#include "core/proto/proto.h"
// ^^ has to go first
#include "common/json2msgpack/json2msgpack.h"
#include "rapidjson/writer.h"
#include <sstream>
#endif
#include "ProgressIndicator.h"
#include "absl/strings/match.h"
#include "ast/Helpers.h"
#include "ast/desugar/Desugar.h"
#include "ast/desugar/PrismDesugar.h"
#include "ast/substitute/substitute.h"
#include "ast/treemap/treemap.h"
#include "cfg/CFG.h"
#include "cfg/builder/builder.h"
#include "common/FileOps.h"
#include "common/concurrency/ConcurrentQueue.h"
#include "common/sort/sort.h"
#include "common/strings/formatting.h"
#include "common/timers/Timer.h"
#include "core/ErrorQueue.h"
#include "core/NameSubstitution.h"
#include "core/Unfreeze.h"
#include "core/errors/infer.h"
#include "core/errors/namer.h"
#include "core/errors/parser.h"
#include "core/errors/resolver.h"
#include "core/lsp/PreemptionTaskManager.h"
#include "core/lsp/TypecheckEpochManager.h"
#include "core/serialize/serialize.h"
#include "definition_validator/validator.h"
#include "infer/infer.h"
#include "local_vars/local_vars.h"
#include "main/pipeline/semantic_extension/SemanticExtension.h"
#include "namer/namer.h"
#include "packager/packager.h"
#include "parser/parser.h"
#include "parser/prism/Parser.h"
#include "parser/prism/Translator.h"
#include "payload/binary/binary.h"
#include "pipeline.h"
#include "rbs/AssertionsRewriter.h"
#include "rbs/CommentsAssociator.h"
#include "rbs/SigsRewriter.h"
#include "rbs/prism/AssertionsRewriterPrism.h"
#include "rbs/prism/CommentsAssociatorPrism.h"
#include "rbs/prism/SigsRewriterPrism.h"
#include "resolver/resolver.h"
#include "rewriter/rewriter.h"

using namespace std;

namespace sorbet::realmain::pipeline {

void setGlobalStateOptions(core::GlobalState &gs, const options::Options &opts) {
    gs.pathPrefix = opts.pathPrefix;
    gs.errorUrlBase = opts.errorUrlBase;

    gs.cacheSensitiveOptions.rbsEnabled = opts.cacheSensitiveOptions.rbsEnabled;
    gs.cacheSensitiveOptions.requiresAncestorEnabled = opts.cacheSensitiveOptions.requiresAncestorEnabled;
    gs.cacheSensitiveOptions.rspecRewriterEnabled = opts.cacheSensitiveOptions.rspecRewriterEnabled;
    gs.cacheSensitiveOptions.typedSuper = opts.cacheSensitiveOptions.typedSuper;

    if (opts.silenceErrors) {
        gs.silenceErrors = true;
    }
    gs.autocorrect = opts.autocorrect;
    gs.didYouMean = opts.didYouMean;
    if (opts.censorForSnapshotTests) {
        gs.censorForSnapshotTests = true;
    }
    gs.sleepInSlowPathSeconds = opts.sleepInSlowPathSeconds;
    for (auto code : opts.isolateErrorCode) {
        gs.onlyShowErrorClass(code);
    }
    for (auto code : opts.suppressErrorCode) {
        gs.suppressErrorClass(code);
    }
    if (opts.noErrorSections) {
        gs.includeErrorSections = false;
    }
    gs.parseWithPrism = opts.cacheSensitiveOptions.usePrismParser;
    gs.ruby3KeywordArgs = opts.ruby3KeywordArgs;
    gs.suppressPayloadSuperclassRedefinitionFor = opts.suppressPayloadSuperclassRedefinitionFor;
    if (!opts.uniquelyDefinedBehavior) {
        // Definitions in multiple locations interact poorly with autoloader this error is enforced in Stripe code.
        if (opts.isolateErrorCode.empty()) {
            gs.suppressErrorClass(core::errors::Namer::MultipleBehaviorDefs.code);
        }
    }

    if (!opts.outOfOrderReferenceChecksEnabled) {
        if (opts.isolateErrorCode.empty()) {
            gs.suppressErrorClass(core::errors::Resolver::OutOfOrderConstantAccess.code);
        }
    }

    gs.trackUntyped = opts.trackUntyped;
    gs.printingFileTable = opts.print.FileTableJson.enabled || opts.print.FileTableFullJson.enabled ||
                           opts.print.FileTableProto.enabled || opts.print.FileTableFullProto.enabled ||
                           opts.print.FileTableMessagePack.enabled || opts.print.FileTableFullMessagePack.enabled;

    if (opts.suggestTyped) {
        gs.ignoreErrorClassForSuggestTyped(core::errors::Infer::SuggestTyped.code);
        gs.ignoreErrorClassForSuggestTyped(core::errors::Resolver::SigInFileWithoutSigil.code);
        if (!opts.uniquelyDefinedBehavior) {
            gs.ignoreErrorClassForSuggestTyped(core::errors::Namer::MultipleBehaviorDefs.code);
        }
    }
    gs.suggestUnsafe = opts.suggestUnsafe;

#ifndef SORBET_REALMAIN_MIN
    if (opts.cacheSensitiveOptions.sorbetPackages) {
        core::UnfreezeNameTable unfreezeToEnterPackagerOptionsGS(gs);
        core::packages::UnfreezePackages unfreezeToEnterPackagerOptionsPackageDB = gs.unfreezePackages();
        gs.setPackagerOptions(
            opts.extraPackageFilesDirectoryUnderscorePrefixes, opts.extraPackageFilesDirectorySlashDeprecatedPrefixes,
            opts.extraPackageFilesDirectorySlashPrefixes, opts.packageSkipRBIExportEnforcementDirs,
            opts.allowRelaxedPackagerChecksFor, opts.packagerLayers, opts.sorbetPackagesHint, opts.genPackages);
    }
#endif
}

unique_ptr<core::GlobalState> copyForSlowPath(const core::GlobalState &from, const options::Options &opts) {
    if (opts.cacheSensitiveOptions.noStdlib) {
        auto result = make_unique<core::GlobalState>(from.errorQueue, from.epochManager);
        result->initEmpty();
        return result;
    }

    auto result = from.copyForSlowPath(
        opts.extraPackageFilesDirectoryUnderscorePrefixes, opts.extraPackageFilesDirectorySlashDeprecatedPrefixes,
        opts.extraPackageFilesDirectorySlashPrefixes, opts.packageSkipRBIExportEnforcementDirs,
        opts.allowRelaxedPackagerChecksFor, opts.packagerLayers, opts.sorbetPackagesHint, opts.genPackages);

    core::serialize::Serializer::loadSymbolTable(*result, PAYLOAD_SYMBOL_TABLE);

    return result;
}

vector<core::FileRef> reserveFiles(core::GlobalState &gs, const vector<string> &files) {
    Timer timeit(gs.tracer(), "reserveFiles");
    vector<core::FileRef> ret;
    ret.reserve(files.size());
    core::UnfreezeFileTable unfreezeFiles(gs);
    for (auto &f : files) {
        auto fileRef = gs.findFileByPath(f);
        if (!fileRef.exists()) {
            fileRef = gs.reserveFileRef(f);
        }
        ret.emplace_back(move(fileRef));
    }
    return ret;
}

// ----- indexer --------------------------------------------------------------

core::StrictLevel decideStrictLevel(const core::GlobalState &gs, const core::FileRef file,
                                    const options::Options &opts) {
    auto &fileData = file.data(gs);

    core::StrictLevel level;

    if (fileData.originalSigil == core::StrictLevel::None) {
        level = core::StrictLevel::False;
    } else {
        level = fileData.originalSigil;
    }

    core::StrictLevel minStrict = opts.forceMinStrict;
    core::StrictLevel maxStrict = opts.forceMaxStrict;
    if (level <= core::StrictLevel::Max && level > core::StrictLevel::Ignore) {
        level = max(min(level, maxStrict), minStrict);
    }

    if (!opts.strictnessOverrides.empty()) {
        string filePath = string(fileData.path());
        // make sure all relative file paths start with ./
        if (!absl::StartsWith(filePath, "/") && !absl::StartsWith(filePath, "./")) {
            filePath.insert(0, "./");
        }
        auto fnd = opts.strictnessOverrides.find(filePath);
        if (fnd != opts.strictnessOverrides.end()) {
            if (fnd->second == fileData.originalSigil && fnd->second > opts.forceMinStrict &&
                fnd->second < opts.forceMaxStrict) {
                if (auto e = gs.beginError(sorbet::core::Loc::none(file), core::errors::Parser::ParserError)) {
                    e.setHeader("Useless override of strictness level");
                }
            }
            level = fnd->second;
        }
    }

    if (gs.cacheSensitiveOptions.runningUnderAutogen) {
        // Autogen stops before infer but needs to see all definitions
        level = core::StrictLevel::False;
    }

    return level;
}

namespace {

pm_node_t *runPrismRBSRewrite(core::GlobalState &gs, core::FileRef file, pm_node_t *node,
                              const vector<core::LocOffsets> &commentLocations, const options::Printers &print,
                              core::MutableContext &ctx, const parser::Prism::Parser &parser);

ast::ExpressionPtr fetchTreeFromCache(core::GlobalState &gs, core::FileRef fref, core::File &file,
                                      const unique_ptr<const OwnedKeyValueStore> &kvstore) {
    if (kvstore == nullptr) {
        return nullptr;
    }

    if (fref.id() >= gs.filesUsed()) {
        prodCounterInc("types.input.files.kvstore.unindexed");
        return nullptr;
    }

    string fileHashKey = core::serialize::Serializer::fileKey(file);
    auto maybeCached = kvstore->read(fileHashKey);
    if (maybeCached.data == nullptr) {
        prodCounterInc("types.input.files.kvstore.miss");
        return nullptr;
    }

    prodCounterInc("types.input.files.kvstore.hit");
    return core::serialize::Serializer::loadTree(gs, file, maybeCached.data);
}

parser::ParseResult runParser(core::GlobalState &gs, core::FileRef file, const options::Printers &print,
                              bool traceLexer, bool traceParser) {
    Timer timeit(gs.tracer(), "runParser", {{"file", string(file.data(gs).path())}});
    parser::ParseResult result;
    {
        core::UnfreezeNameTable nameTableAccess(gs); // enters strings from source code as names
        auto indentationAware = false;               // Don't start in indentation-aware error recovery mode
        auto collectComments = gs.cacheSensitiveOptions.rbsEnabled; // Collect comments for RBS signature translation
        auto settings = parser::Parser::Settings{traceLexer, traceParser, indentationAware, collectComments};
        result = parser::Parser::run(gs, file, settings);
    }

    if (print.ParseTree.enabled) {
        print.ParseTree.fmt("{}\n", result.tree->toStringWithTabs(gs, 0));
    }
    if (print.ParseTreeJson.enabled) {
        print.ParseTreeJson.fmt("{}\n", result.tree->toJSON(gs, 0));
    }
    if (print.ParseTreeJsonWithLocs.enabled) {
        print.ParseTreeJson.fmt("{}\n", result.tree->toJSONWithLocs(gs, file, 0));
    }
    if (print.ParseTreeWhitequark.enabled) {
        print.ParseTreeWhitequark.fmt("{}\n", result.tree->toWhitequark(gs, 0));
    }
    return result;
}

parser::ParseResult runPrismParser(core::GlobalState &gs, core::FileRef file, const options::Printers &print,
                                   const options::Options &opts, bool preserveConcreteSyntax = false) {
    Timer timeit(gs.tracer(), "runParser", {{"file", string(file.data(gs).path())}});

    parser::ParseResult parseResult;
    {
        core::MutableContext ctx(gs, core::Symbols::root(), file);
        core::UnfreezeNameTable nameTableAccess(gs); // enters strings from source code as names
        // The RBS rewriter produces plain Whitequark nodes and not `NodeWithExpr` which causes errors in
        // `PrismDesugar.cc`. For now, disable all direct translation, and fallback to `Desugar.cc`.
        auto source = file.data(ctx).source();
        parser::Prism::Parser parser{source};
        bool collectComments = gs.cacheSensitiveOptions.rbsEnabled;
        parser::Prism::ParseResult prismResult = parser.parseWithoutTranslation(collectComments);

        if (opts.stopAfterPhase == options::Phase::PARSER) {
            return parser::ParseResult{nullptr, prismResult.getCommentLocations()};
        }

        auto node = prismResult.getRawNodePointer();

        // TODO: Remove `&& false` once RBS rewriter with Prism AST migration is complete
        // https://github.com/sorbet/sorbet/issues/9065
        if (gs.cacheSensitiveOptions.rbsEnabled && false) {
            node = runPrismRBSRewrite(gs, file, node, prismResult.getCommentLocations(), print, ctx, parser);
        }

        bool directlyDesugar = !gs.cacheSensitiveOptions.rbsEnabled;
        auto translatedTree = parser::Prism::Translator(parser, ctx, prismResult.getParseErrors(), directlyDesugar,
                                                        preserveConcreteSyntax)
                                  .translate(node);

        parseResult = parser::ParseResult{move(translatedTree), prismResult.getCommentLocations()};
    }

    if (parseResult.tree) {
        if (print.ParseTree.enabled) {
            print.ParseTree.fmt("{}\n", parseResult.tree->toStringWithTabs(gs, 0));
        }
        if (print.ParseTreeJson.enabled) {
            print.ParseTreeJson.fmt("{}\n", parseResult.tree->toJSON(gs, 0));
        }
        if (print.ParseTreeJsonWithLocs.enabled) {
            print.ParseTreeJson.fmt("{}\n", parseResult.tree->toJSONWithLocs(gs, file, 0));
        }
        if (print.ParseTreeWhitequark.enabled) {
            print.ParseTreeWhitequark.fmt("{}\n", parseResult.tree->toWhitequark(gs, 0));
        }
    }

    return parseResult;
}

unique_ptr<parser::Node> runRBSRewrite(core::GlobalState &gs, core::FileRef file, parser::ParseResult &&parseResult,
                                       const options::Printers &print) {
    auto node = move(parseResult.tree);
    auto commentLocations = move(parseResult.commentLocations);

    if (gs.cacheSensitiveOptions.rbsEnabled) {
        Timer timeit(gs.tracer(), "runRBSRewrite", {{"file", string(file.data(gs).path())}});
        core::MutableContext ctx(gs, core::Symbols::root(), file);
        core::UnfreezeNameTable nameTableAccess(gs);

        auto associator = rbs::CommentsAssociator(ctx, commentLocations);
        auto commentMap = associator.run(node);

        auto sigsRewriter = rbs::SigsRewriter(ctx, commentMap.signaturesForNode);
        node = sigsRewriter.run(move(node));

        auto assertionsRewriter = rbs::AssertionsRewriter(ctx, commentMap.assertionsForNode);
        node = assertionsRewriter.run(move(node));

        if (print.RBSRewriteTree.enabled) {
            print.RBSRewriteTree.fmt("{}\n", node->toStringWithTabs(gs, 0));
        }
    }
    return node;
}

ast::ExpressionPtr runDesugar(core::GlobalState &gs, core::FileRef file, unique_ptr<parser::Node> parseTree,
                              const options::Printers &print, bool preserveConcreteSyntax = false) {
    Timer timeit(gs.tracer(), "runDesugar", {{"file", string(file.data(gs).path())}});
    ast::ExpressionPtr ast;
    core::MutableContext ctx(gs, core::Symbols::root(), file);
    {
        core::UnfreezeNameTable nameTableAccess(gs); // creates temporaries during desugaring
        // The RBS rewriter produces plain Whitequark nodes and not `NodeWithExpr` which causes errors in
        // `PrismDesugar.cc`. For now, disable all direct translation, and fallback to `Desugar.cc`.
        auto directlyDesugar = gs.parseWithPrism && !gs.cacheSensitiveOptions.rbsEnabled;
        ast = directlyDesugar ? ast::prismDesugar::node2Tree(ctx, move(parseTree), preserveConcreteSyntax)
                              : ast::desugar::node2Tree(ctx, move(parseTree), preserveConcreteSyntax);
    }
    if (print.DesugarTree.enabled) {
        print.DesugarTree.fmt("{}\n", ast.toStringWithTabs(gs, 0));
    }
    if (print.DesugarTreeRaw.enabled) {
        print.DesugarTreeRaw.fmt("{}\n", ast.showRaw(gs));
    }
    if (print.DesugarTreeRawWithLocs.enabled) {
        print.DesugarTreeRawWithLocs.fmt("{}\n", ast.showRawWithLocs(gs, file));
    }
    return ast;
}

ast::ExpressionPtr runRewriter(core::GlobalState &gs, core::FileRef file, ast::ExpressionPtr ast) {
    core::MutableContext ctx(gs, core::Symbols::root(), file);
    Timer timeit(gs.tracer(), "runRewriter", {{"file", string(file.data(gs).path())}});
    core::UnfreezeNameTable nameTableAccess(gs); // creates temporaries during desugaring
    return rewriter::Rewriter::run(ctx, move(ast));
}

ast::ParsedFile runLocalVars(core::GlobalState &gs, ast::ParsedFile tree) {
    core::MutableContext ctx(gs, core::Symbols::root(), tree.file);
    Timer timeit(gs.tracer(), "runLocalVars", {{"file", string(tree.file.data(gs).path())}});
    core::UnfreezeNameTable nameTableAccess(gs); // creates temporaries when resolving duplicate arguments
    return sorbet::local_vars::LocalVars::run(ctx, move(tree));
}

ast::ParsedFile emptyParsedFile(core::FileRef file) {
    return {ast::MK::EmptyTree(), file};
}

pm_node_t *runPrismRBSRewrite(core::GlobalState &gs, core::FileRef file, pm_node_t *node,
                              const vector<core::LocOffsets> &commentLocations, const options::Printers &print,
                              core::MutableContext &ctx, const parser::Prism::Parser &parser) {
    Timer timeit(gs.tracer(), "runPrismRBSRewrite", {{"file", string(file.data(gs).path())}});

    auto associator = rbs::CommentsAssociatorPrism(ctx, parser, commentLocations);
    auto commentMap = associator.run(node);

    auto sigsRewriter = rbs::SigsRewriterPrism(ctx, parser, commentMap.signaturesForNode);
    node = sigsRewriter.run(node);

    auto assertionsRewriter = rbs::AssertionsRewriterPrism(ctx, commentMap.assertionsForNode);
    node = assertionsRewriter.run(node);

    if (print.RBSRewriteTree.enabled) {
        print.RBSRewriteTree.fmt("{}\n", parser.prettyPrint(node));
    }

    return node;
}

} // namespace

ast::ExpressionPtr desugarOne(const options::Options &opts, core::GlobalState &gs, core::FileRef file,
                              bool preserveConcreteSyntax) {
    auto &print = opts.print;

    Timer timeit(gs.tracer(), "desugarOne", {{"file", string(file.data(gs).path())}});
    try {
        if (file.data(gs).strictLevel == core::StrictLevel::Ignore) {
            return ast::MK::EmptyTree();
        }
        auto parseResult = runParser(gs, file, print, opts.traceLexer, opts.traceParser);

        auto parseTree = runRBSRewrite(gs, file, move(parseResult), print);

        return runDesugar(gs, file, move(parseTree), print, preserveConcreteSyntax);
    } catch (SorbetException &) {
        Exception::failInFuzzer();
        if (auto e = gs.beginError(sorbet::core::Loc::none(file), core::errors::Internal::InternalError)) {
            e.setHeader("Exception desugaring file: `{}` (backtrace is above)", file.data(gs).path());
        }
        return ast::MK::EmptyTree();
    }
}

ast::ParsedFile indexOne(const options::Options &opts, core::GlobalState &lgs, core::FileRef file,
                         ast::ExpressionPtr tree) {
    auto &print = opts.print;
    auto parser = opts.cacheSensitiveOptions.usePrismParser ? options::Parser::PRISM : options::Parser::ORIGINAL;

    ast::ParsedFile rewritten{nullptr, file};
    rewritten.setCached(tree != nullptr);

    Timer timeit(lgs.tracer(), "indexOne", {{"file", string(file.data(lgs).path())}});
    try {
        if (!rewritten.cached()) {
            // tree isn't cached. Need to start from parser
            if (file.data(lgs).strictLevel == core::StrictLevel::Ignore) {
                return emptyParsedFile(file);
            }

            unique_ptr<parser::Node> parseTree;
            switch (parser) {
                case options::Parser::ORIGINAL: {
                    auto parseResult = runParser(lgs, file, print, opts.traceLexer, opts.traceParser);
                    if (opts.stopAfterPhase == options::Phase::PARSER) {
                        return emptyParsedFile(file);
                    }

                    parseTree = runRBSRewrite(lgs, file, move(parseResult), print);

                    break;
                }
                case options::Parser::PRISM: {
                    auto parseResult = runPrismParser(lgs, file, print, opts);

                    // parseResult is null if runPrismParser stopped after an intermediate phase
                    if (parseResult.tree == nullptr) {
                        return emptyParsedFile(file);
                    }

                    // TODO: Remove this check once runPrismRBSRewrite is no longer no-oped inside of runPrismParser
                    // https://github.com/sorbet/sorbet/issues/9065
                    parseTree = runRBSRewrite(lgs, file, move(parseResult), print);

                    break;
                }
            }

            tree = runDesugar(lgs, file, move(parseTree), print);
            if (opts.stopAfterPhase == options::Phase::DESUGARER) {
                return emptyParsedFile(file);
            }

            tree = runRewriter(lgs, file, move(tree));
            if (print.RewriterTree.enabled) {
                print.RewriterTree.fmt("{}\n", tree.toStringWithTabs(lgs, 0));
            }
            if (print.RewriterTreeRaw.enabled) {
                print.RewriterTreeRaw.fmt("{}\n", tree.showRaw(lgs));
            }

            tree = runLocalVars(lgs, ast::ParsedFile{move(tree), file}).tree;
            if (opts.stopAfterPhase == options::Phase::LOCAL_VARS) {
                return emptyParsedFile(file);
            }
        }
        if (print.IndexTree.enabled) {
            print.IndexTree.fmt("{}\n", tree.toStringWithTabs(lgs, 0));
        }
        if (print.IndexTreeRaw.enabled) {
            print.IndexTreeRaw.fmt("{}\n", tree.showRaw(lgs));
        }
        if (opts.stopAfterPhase == options::Phase::REWRITER) {
            return emptyParsedFile(file);
        }

        rewritten.tree = move(tree);
        return rewritten;
    } catch (SorbetException &) {
        Exception::failInFuzzer();
        if (auto e = lgs.beginError(sorbet::core::Loc::none(file), core::errors::Internal::InternalError)) {
            e.setHeader("Exception parsing file: `{}` (backtrace is above)", file.data(lgs).path());
        }
        return emptyParsedFile(file);
    }
}

namespace {

void incrementStrictLevelCounter(core::StrictLevel level) {
    switch (level) {
        case core::StrictLevel::None:
            Exception::raise("Should never attempt to increment StrictLevel::None");
            break;
        case core::StrictLevel::Ignore:
            prodCounterInc("types.input.files.sigil.ignore");
            break;
        case core::StrictLevel::Internal:
            Exception::raise("Should never attempt to increment StrictLevel::Internal");
            break;
        case core::StrictLevel::False:
            prodCounterInc("types.input.files.sigil.false");
            break;
        case core::StrictLevel::True:
            prodCounterInc("types.input.files.sigil.true");
            break;
        case core::StrictLevel::Strict:
            prodCounterInc("types.input.files.sigil.strict");
            break;
        case core::StrictLevel::Strong:
            prodCounterInc("types.input.files.sigil.strong");
            break;
        case core::StrictLevel::Max:
            Exception::raise("Should never attempt to increment StrictLevel::Max");
            break;
        case core::StrictLevel::Autogenerated:
            prodCounterInc("types.input.files.sigil.autogenerated");
            break;
        case core::StrictLevel::Stdlib:
            prodCounterInc("types.input.files.sigil.stdlib");
            break;
    }
}

// Returns a non-null ast::Expression if kvstore contains the AST.
ast::ExpressionPtr readFileWithStrictnessOverrides(core::GlobalState &gs, core::FileRef file,
                                                   const options::Options &opts,
                                                   const unique_ptr<const OwnedKeyValueStore> &kvstore) {
    switch (file.dataAllowingUnsafe(gs).sourceType) {
        case core::File::Type::NotYetRead: {
            string fileName{file.dataAllowingUnsafe(gs).path()};
            Timer timeit(gs.tracer(), "readFileWithStrictnessOverrides", {{"file", fileName}});
            string src;
            bool fileFound = true;
            try {
                src = opts.fs->readFile(fileName);
            } catch (FileNotFoundException e) {
                // continue with an empty source, because the
                // assertion below requires every input file to map
                // to one output tree
                fileFound = false;
            }
            prodCounterAdd("types.input.bytes", src.size());
            prodCounterInc("types.input.files");
            if (core::File::isRBIPath(fileName)) {
                counterAdd("types.input.rbi.bytes", src.size());
                counterInc("types.input.rbi.files");
            }

            gs.replaceFile(file, make_shared<core::File>(move(fileName), move(src), core::File::Type::Normal));

            if constexpr (enable_counters) {
                counterAdd("types.input.lines", file.data(gs).lineCount());
            }

            if (!fileFound) {
                if (auto e = gs.beginError(sorbet::core::Loc::none(file), core::errors::Internal::FileNotFound)) {
                    e.setHeader("File Not Found");
                }
            }

            break;
        }
        case core::File::Type::Normal: {
            // If we load successfully from the cache then there weren't any indexing errors, and otherwise we'll set
            // this flag during indexing if necessary.
            file.data(gs).setHasIndexErrors(false);

            break;
        }
        case core::File::Type::PayloadGeneration:
        case core::File::Type::Payload:
        case core::File::Type::TombStone:
            return nullptr;
    }

    auto &fileData = file.data(gs);

    // Returns nullptr if tree is not in cache.
    auto ast = fetchTreeFromCache(gs, file, fileData, kvstore);

    if (!opts.storeState.empty()) {
        fileData.sourceType = core::File::Type::PayloadGeneration;
    }

    auto level = decideStrictLevel(gs, file, opts);
    fileData.strictLevel = level;
    incrementStrictLevelCounter(level);
    return ast;
}

struct IndexResult {
    unique_ptr<core::GlobalState> gs;
    vector<ast::ParsedFile> trees;

    // The number of trees that were processed by the thread that produced this result. This can be greater than
    // `trees.size()` when cancelation happens, as we skip trees to save time at that point. This value must be used in
    // place of `trees.size()` anywhere that we're accounting for the number of trees processed by indexing, otherwise
    // we risk starving the main thread which expects to read one result for every tree processed.
    int numTreesProcessed = 0;
};

struct IndexThreadResultPack {
    CounterState counters;
    IndexResult res;
};

struct IndexSubstitutionJob {
    // Not necessary for substitution, but passing this through to the worker means it's freed in that thread, instead
    // of serially in the main thread.
    unique_ptr<core::GlobalState> threadGs;

    optional<core::NameSubstitution> subst;
    vector<ast::ParsedFile> trees;

    // Please see the comment on `IndexResult::numTreesProcessed` for a more thorough description about why this might
    // be greater than `trees.size()`.
    int numTreesProcessed = 0;

    IndexSubstitutionJob() {}

    IndexSubstitutionJob(core::GlobalState &to, IndexResult res)
        : threadGs{std::move(res.gs)}, subst{}, trees{std::move(res.trees)}, numTreesProcessed{res.numTreesProcessed} {
        if (absl::c_any_of(this->trees, [](auto &parsed) { return !parsed.cached(); })) {
            this->subst.emplace(*this->threadGs, to);
        }
    }

    IndexSubstitutionJob(IndexSubstitutionJob &&other) = default;
    IndexSubstitutionJob &operator=(IndexSubstitutionJob &&other) = default;
};

ast::ParsedFilesOrCancelled mergeIndexResults(core::GlobalState &cgs, const options::Options &opts,
                                              shared_ptr<BlockingBoundedQueue<IndexThreadResultPack>> input,
                                              WorkerPool &workers, const unique_ptr<const OwnedKeyValueStore> &kvstore,
                                              bool cancelable) {
    ProgressIndicator progress(opts.showProgress, "Indexing", input->bound);

    auto batchq = make_shared<ConcurrentBoundedQueue<IndexSubstitutionJob>>(input->bound);
    vector<ast::ParsedFile> ret;
    size_t totalNumTrees = 0;

    {
        Timer timeit(cgs.tracer(), "mergeGlobalStates");
        IndexThreadResultPack threadResult;
        for (auto result = input->wait_pop_timed(threadResult, WorkerPool::BLOCK_INTERVAL(), cgs.tracer());
             !result.done(); result = input->wait_pop_timed(threadResult, WorkerPool::BLOCK_INTERVAL(), cgs.tracer())) {
            if (result.gotItem()) {
                counterConsume(move(threadResult.counters));
                auto numTrees = threadResult.res.numTreesProcessed;
                batchq->push(IndexSubstitutionJob{cgs, std::move(threadResult.res)}, numTrees);
                totalNumTrees += numTrees;
            }
        }
    }

    {
        Timer timeit(cgs.tracer(), "substituteTrees");
        auto resultq = make_shared<BlockingBoundedQueue<vector<ast::ParsedFile>>>(batchq->bound);

        workers.multiplexJob(
            "substituteTrees", [&cgs = as_const(cgs), &logger = cgs.tracer(), batchq, resultq, cancelable]() {
                Timer timeit(logger, "substituteTreesWorker");
                IndexSubstitutionJob job;
                int numTreesProcessed = 0;
                vector<ast::ParsedFile> trees;
                for (auto result = batchq->try_pop(job); !result.done(); result = batchq->try_pop(job)) {
                    if (result.gotItem()) {
                        // Unconditionally update the total to avoid starving the consumer thread
                        numTreesProcessed += job.numTreesProcessed;

                        // If the slow path has been cancelled, skip substitution to handle the tree dropping in once
                        // place.
                        if (cancelable && cgs.epochManager->wasTypecheckingCanceled()) {
                            continue;
                        }

                        if (job.subst.has_value()) {
                            for (auto &tree : job.trees) {
                                if (!tree.cached()) {
                                    core::Context ctx(cgs, core::Symbols::root(), tree.file);
                                    tree = ast::Substitute::run(ctx, *job.subst, move(tree));
                                }
                            }
                        }

                        trees.insert(trees.end(), std::make_move_iterator(job.trees.begin()),
                                     std::make_move_iterator(job.trees.end()));
                    }
                }

                if (numTreesProcessed > 0) {
                    resultq->push(std::move(trees), numTreesProcessed);
                }
            });

        ret.reserve(totalNumTrees);
        vector<ast::ParsedFile> trees;
        for (auto result = resultq->wait_pop_timed(trees, WorkerPool::BLOCK_INTERVAL(), cgs.tracer()); !result.done();
             result = resultq->wait_pop_timed(trees, WorkerPool::BLOCK_INTERVAL(), cgs.tracer())) {
            if (result.gotItem()) {
                ret.insert(ret.end(), std::make_move_iterator(trees.begin()), std::make_move_iterator(trees.end()));
                progress.reportProgress(resultq->doneEstimate());
            }
        }
    }

    if (cancelable && cgs.epochManager->wasTypecheckingCanceled()) {
        return ast::ParsedFilesOrCancelled::cancel(std::move(ret), workers);
    }

    return ret;
}

ast::ParsedFilesOrCancelled indexSuppliedFiles(core::GlobalState &baseGs, absl::Span<const core::FileRef> files,
                                               const options::Options &opts, WorkerPool &workers,
                                               const unique_ptr<const OwnedKeyValueStore> &kvstore, bool cancelable) {
    auto resultq = make_shared<BlockingBoundedQueue<IndexThreadResultPack>>(files.size());
    auto fileq = make_shared<ConcurrentBoundedQueue<core::FileRef>>(files.size());
    for (auto file : files) {
        fileq->push(move(file), 1);
    }

    shared_ptr<const core::GlobalState> emptyGs = baseGs.copyForIndexThread(
        opts.cacheSensitiveOptions.sorbetPackages, opts.extraPackageFilesDirectoryUnderscorePrefixes,
        opts.extraPackageFilesDirectorySlashDeprecatedPrefixes, opts.extraPackageFilesDirectorySlashPrefixes,
        opts.packageSkipRBIExportEnforcementDirs, opts.allowRelaxedPackagerChecksFor, opts.packagerLayers,
        opts.sorbetPackagesHint, opts.genPackages);

    workers.multiplexJob("indexSuppliedFiles", [emptyGs, &opts, fileq, resultq, &kvstore, cancelable]() {
        Timer timeit(emptyGs->tracer(), "indexSuppliedFilesWorker");

        // clone the empty global state to avoid manually re-entering everything, and copy the base filetable so that
        // file sources are available.
        auto localGs = emptyGs->copyForIndexThread(
            opts.cacheSensitiveOptions.sorbetPackages, opts.extraPackageFilesDirectoryUnderscorePrefixes,
            opts.extraPackageFilesDirectorySlashDeprecatedPrefixes, opts.extraPackageFilesDirectorySlashPrefixes,
            opts.packageSkipRBIExportEnforcementDirs, opts.allowRelaxedPackagerChecksFor, opts.packagerLayers,
            opts.sorbetPackagesHint, opts.genPackages);
        auto &epochManager = *localGs->epochManager;

        IndexThreadResultPack threadResult;

        {
            core::FileRef job;
            for (auto result = fileq->try_pop(job); !result.done(); result = fileq->try_pop(job)) {
                if (result.gotItem()) {
                    // Increment the count even if we're cancelled to ensure that we indicate downstream that all inputs
                    // have been processed.
                    threadResult.res.numTreesProcessed++;

                    // Drain the queue if the slow path gets canceled.
                    if (cancelable && epochManager.wasTypecheckingCanceled()) {
                        continue;
                    }
                    core::FileRef file = job;
                    auto cachedTree = readFileWithStrictnessOverrides(*localGs, file, opts, kvstore);
                    auto parsedFile = indexOne(opts, *localGs, file, move(cachedTree));
                    threadResult.res.trees.emplace_back(move(parsedFile));
                }
            }
        }

        if (threadResult.res.numTreesProcessed > 0) {
            threadResult.counters = getAndClearThreadCounters();
            threadResult.res.gs = move(localGs);
            resultq->push(move(threadResult), threadResult.res.numTreesProcessed);
        }
    });

    return mergeIndexResults(baseGs, opts, resultq, workers, kvstore, cancelable);
}

} // namespace

ast::ParsedFilesOrCancelled index(core::GlobalState &gs, absl::Span<const core::FileRef> files,
                                  const options::Options &opts, WorkerPool &workers,
                                  const unique_ptr<const OwnedKeyValueStore> &kvstore, bool cancelable) {
    Timer timeit(gs.tracer(), "index");
    vector<ast::ParsedFile> empty;

    if (opts.stopAfterPhase == options::Phase::INIT) {
        return empty;
    }

    gs.sanityCheck();

    if (files.size() < 3) {
        // Run singlethreaded if only using 2 files
        vector<ast::ParsedFile> parsed;
        parsed.reserve(files.size());
        for (auto file : files) {
            auto tree = readFileWithStrictnessOverrides(gs, file, opts, kvstore);
            auto parsedFile = indexOne(opts, gs, file, move(tree));
            parsed.emplace_back(move(parsedFile));
        }

        if (cancelable && gs.epochManager->wasTypecheckingCanceled()) {
            return ast::ParsedFilesOrCancelled::cancel(std::move(parsed), workers);
        }

        // TODO(jez) Do we want this fast_sort here? Is it redundant?
        fast_sort(parsed, [](ast::ParsedFile const &a, ast::ParsedFile const &b) { return a.file < b.file; });
        ENFORCE(files.size() == parsed.size());
        return parsed;
    } else {
        auto ret = indexSuppliedFiles(gs, files, opts, workers, kvstore, cancelable);
        if (ret.hasResult()) {
            // TODO(jez) Do we want this fast_sort here? Is it redundant?
            fast_sort(ret.result(), [](ast::ParsedFile const &a, ast::ParsedFile const &b) { return a.file < b.file; });
        }
        return ret;
    }
}

// ----- packager -------------------------------------------------------------

size_t partitionPackageFiles(const core::GlobalState &gs, absl::Span<core::FileRef> inputFiles) {
    ENFORCE(gs.packageDB().enabled());
    // c_partition does not maintain relative ordering of the elements, which means that
    // the sort order of the file paths is not preserved.
    //
    // index doesn't depend on this order, because it is already indexes files in
    // parallel and sorts the resulting parsed files at the end. For that reason, I've
    // chosen not to use stable_partition here.
    auto packageFilesEnd = absl::c_partition(inputFiles, [&](auto f) { return f.isPackage(gs); });
    auto numPackageFiles = distance(inputFiles.begin(), packageFilesEnd);
    return numPackageFiles;
}

void unpartitionPackageFiles(vector<ast::ParsedFile> &packageFiles, vector<ast::ParsedFile> &&nonPackageFiles) {
    if (packageFiles.empty()) {
        // Performance optimization--if it's already empty, no need to move one-by-one
        packageFiles = move(nonPackageFiles);
    } else {
        // In this case, all the __package.rb files will have been sorted before non-__package.rb files,
        // and within each subsequence, the parsed files will be sorted (pipeline::index sorts its result)
        packageFiles.reserve(packageFiles.size() + nonPackageFiles.size());
        absl::c_move(nonPackageFiles, back_inserter(packageFiles));
    }
}

vector<CondensationStratumInfo> computePackageStrata(const core::GlobalState &gs, vector<ast::ParsedFile> &packageFiles,
                                                     absl::Span<core::FileRef> sourceFiles,
                                                     const options::Options &opts) {
    Timer timeit(gs.tracer(), "computePackageStrata");

    if (!opts.packageDirected) {
        return vector{CondensationStratumInfo{absl::MakeSpan(packageFiles), sourceFiles}};
    }

    auto &db = gs.packageDB();

    auto numPackageFiles = packageFiles.size();

    // We move all the package files into a map, so that it's easy to go from package name to package file while
    // processing the strata of the traversal.
    UnorderedMap<core::packages::MangledName, ast::ParsedFile> packagesToPackageRb;
    for (auto &ast : packageFiles) {
        auto pkgName = db.getPackageNameForFile(ast.file);
        ENFORCE(pkgName.exists());

        packagesToPackageRb[pkgName] = move(ast);
    }

    // We'll generate non-test variants of each package, so we need to double the storage of this vector.
    packageFiles.clear();
    packageFiles.reserve(numPackageFiles * 2);

    auto traversal = db.condensation().computeTraversal(gs);
    ENFORCE(!traversal.strata.empty());

    vector<uint32_t> fileToStratum(gs.filesUsed());
    {
        Timer timeit(gs.tracer(), "computePackageStrata.stratumMapping");

        auto stratumMapping = traversal.buildStratumMapping(gs);

        int ix = 0;
        for (auto &file : gs.getFiles().subspan(1)) {
            ++ix;
            core::FileRef fref(ix);
            auto pkgName = db.getPackageNameForFile(fref);
            if (!pkgName.exists()) {
                // This is a file with no package, so we unconditionally put it in the first stratum. This means that
                // it'll be checked at the same time as the first stratum of packaged code.
                fileToStratum[ix] = 0;
                continue;
            }

            ENFORCE(stratumMapping.find(pkgName) != stratumMapping.end(),
                    "All packages must be present in the condensation graph");
            auto &info = stratumMapping[pkgName];
            if (file->isPackagedTest() || file->isPackagedTestHelper()) {
                fileToStratum[ix] = info.testStratum;
            } else {
                fileToStratum[ix] = info.applicationStratum;
            }
        }

        fast_sort(sourceFiles, [&fileToStratum = as_const(fileToStratum)](core::FileRef l, core::FileRef r) -> bool {
            auto lid = l.id();
            auto rid = r.id();
            auto lStratum = fileToStratum[lid];
            auto rStratum = fileToStratum[rid];
            return std::tie(lStratum, lid) < std::tie(rStratum, rid);
        });
    }

    // Reserve enough space for all the strata of the condensation traversal, plus one more for unpackaged code.
    auto maxStrata = traversal.strata.size() + 1;

    vector<CondensationStratumInfo> result;
    result.reserve(maxStrata);

    auto sourceSpan = sourceFiles;

    int currentStratum = -1;
    for (auto &stratum : traversal.strata) {
        ++currentStratum;

        auto &resultStratum = result.emplace_back();

        {
            auto start = packageFiles.size();
            for (auto &scc : stratum) {
                if (scc.isTest) {
                    for (auto member : scc.members) {
                        packageFiles.emplace_back(std::move(packagesToPackageRb[member]));
                    }
                } else {
                    // When processing the application source of a package, we need to make a copy of the package file,
                    // and edit out any reference to test symbols.
                    for (auto member : scc.members) {
                        const auto &package = packagesToPackageRb[member];
                        packageFiles.emplace_back(packager::Packager::copyPackageWithoutTestExports(gs, package));
                    }
                }
            }

            auto len = packageFiles.size() - start;
            ENFORCE(len > 0);
            resultStratum.packageFiles = absl::MakeSpan(packageFiles).subspan(start, len);
        }

        {
            auto it = absl::c_find_if(sourceSpan, [currentStratum, &fileToStratum = as_const(fileToStratum)](
                                                      auto file) { return fileToStratum[file.id()] > currentStratum; });
            auto len = std::distance(sourceSpan.begin(), it);
            resultStratum.sourceFiles = sourceSpan.subspan(0, len);
            sourceSpan = sourceSpan.subspan(len);
        }
    }

    ENFORCE(sourceSpan.empty());
    ENFORCE(!result.empty());
    ENFORCE(result.size() <= maxStrata);

    return result;
}

// packager intentionally runs outside of rewriter so that its output does not get cached.
void buildPackageDB(core::GlobalState &gs, absl::Span<ast::ParsedFile> what, absl::Span<core::FileRef> nonPackageFiles,
                    const options::Options &opts, WorkerPool &workers) {
#ifndef SORBET_REALMAIN_MIN
    if (!opts.cacheSensitiveOptions.sorbetPackages) {
        return;
    }

    try {
        packager::Packager::buildPackageDB(gs, workers, what, nonPackageFiles);
        if (opts.print.Packager.enabled) {
            for (auto &f : what) {
                opts.print.Packager.fmt("# -- {} --\n", f.file.data(gs).path());
                opts.print.Packager.fmt("{}\n", f.tree.toStringWithTabs(gs, 0));
            }
        }
    } catch (SorbetException &) {
        Exception::failInFuzzer();
        if (auto e = gs.beginError(sorbet::core::Loc::none(), core::errors::Internal::InternalError)) {
            e.setHeader("Exception packaging (backtrace is above)");
        }
    }
#endif
}

// packager intentionally runs outside of rewriter so that its output does not get cached.
void validatePackagedFiles(core::GlobalState &gs, absl::Span<ast::ParsedFile> what, const options::Options &opts,
                           WorkerPool &workers) {
#ifndef SORBET_REALMAIN_MIN
    if (!opts.cacheSensitiveOptions.sorbetPackages) {
        return;
    }

    try {
        packager::Packager::validatePackagedFiles(gs, workers, what);
        if (opts.print.Packager.enabled) {
            for (auto &f : what) {
                opts.print.Packager.fmt("# -- {} --\n", f.file.data(gs).path());
                opts.print.Packager.fmt("{}\n", f.tree.toStringWithTabs(gs, 0));
            }
        }
    } catch (SorbetException &) {
        Exception::failInFuzzer();
        if (auto e = gs.beginError(sorbet::core::Loc::none(), core::errors::Internal::InternalError)) {
            e.setHeader("Exception packaging (backtrace is above)");
        }
    }
#endif
}

// ----- namer & resolver -----------------------------------------------------

namespace {

class GatherUnresolvedConstantsWalk {
public:
    vector<string> unresolvedConstants;

    void postTransformConstantLit(core::MutableContext ctx, const ast::ConstantLit &tree) {
        auto unresolvedPath = tree.fullUnresolvedPath(ctx);
        if (unresolvedPath.has_value()) {
            unresolvedConstants.emplace_back(fmt::format(
                "{}::{}", unresolvedPath->first != core::Symbols::root() ? unresolvedPath->first.show(ctx) : "",
                fmt::map_join(unresolvedPath->second, "::", [&](const auto &el) -> string { return el.show(ctx); })));
        }
    }

    void preTransformClassDef(core::Context ctx, const ast::ClassDef &classDef) {
        if (classDef.kind == ast::ClassDef::Kind::Class && !classDef.ancestors.empty()) {
            auto lit = ast::cast_tree<ast::ConstantLit>(classDef.ancestors.front());
            auto unresolvedPath = lit->fullUnresolvedPath(ctx);
            if (unresolvedPath.has_value()) {
                unresolvedConstants.emplace_back(fmt::format(
                    "{}::{}", unresolvedPath->first != core::Symbols::root() ? unresolvedPath->first.show(ctx) : "",
                    fmt::map_join(unresolvedPath->second,
                                  "::", [&](const auto &el) -> string { return el.show(ctx); })));
            }
        }
    }
};

vector<ast::ParsedFile> printMissingConstants(core::GlobalState &gs, const options::Options &opts,
                                              vector<ast::ParsedFile> what) {
    Timer timeit(gs.tracer(), "printMissingConstants");
    GatherUnresolvedConstantsWalk walk;
    for (auto &resolved : what) {
        core::MutableContext ctx(gs, core::Symbols::root(), resolved.file);
        ast::ConstTreeWalk::apply(ctx, walk, resolved.tree);
    }
    auto &missing = walk.unresolvedConstants;
    fast_sort(missing);
    missing.erase(unique(missing.begin(), missing.end()), missing.end());

    opts.print.MissingConstants.fmt("{}\n", fmt::join(missing, "\n"));
    return what;
}

class DefinitionLinesDenylistEnforcer {
private:
    const core::FileRef file;
    const int prohibitedLinesStart;
    const int prohibitedLinesEnd;

    bool isAllowListed(core::Context ctx, core::SymbolRef sym) {
        return sym.name(ctx) == core::Names::staticInit() || sym.name(ctx) == core::Names::Constants::Root() ||
               sym.name(ctx) == core::Names::unresolvedAncestors();
    }

    void checkLoc(core::Context ctx, core::Loc loc) {
        auto detailStart = core::Loc::pos2Detail(file.data(ctx), loc.beginPos());
        auto detailEnd = core::Loc::pos2Detail(file.data(ctx), loc.endPos());
        ENFORCE(!(detailStart.line >= prohibitedLinesStart && detailEnd.line <= prohibitedLinesEnd));
    }

    void checkSym(core::Context ctx, core::SymbolRef sym) {
        if (isAllowListed(ctx, sym)) {
            return;
        }
        checkLoc(ctx, sym.loc(ctx));
    }

public:
    DefinitionLinesDenylistEnforcer(core::FileRef file, int prohibitedLinesStart, int prohibitedLinesEnd)
        : file(file), prohibitedLinesStart(prohibitedLinesStart), prohibitedLinesEnd(prohibitedLinesEnd) {
        // Can be equal if file was empty.
        ENFORCE(prohibitedLinesStart <= prohibitedLinesEnd);
        ENFORCE(file.exists());
    };

    void preTransformClassDef(core::Context ctx, const ast::ClassDef &tree) {
        checkSym(ctx, tree.symbol);
    }
    void preTransformMethodDef(core::Context ctx, const ast::MethodDef &tree) {
        checkSym(ctx, tree.symbol);
    }
};

ast::ParsedFile checkNoDefinitionsInsideProhibitedLines(core::GlobalState &gs, ast::ParsedFile what,
                                                        int prohibitedLinesStart, int prohibitedLinesEnd) {
    DefinitionLinesDenylistEnforcer enforcer(what.file, prohibitedLinesStart, prohibitedLinesEnd);
    ast::ConstTreeWalk::apply(core::Context(gs, core::Symbols::root(), what.file), enforcer, what.tree);
    return what;
}

} // namespace

[[nodiscard]] bool name(core::GlobalState &gs, absl::Span<ast::ParsedFile> what, const options::Options &opts,
                        WorkerPool &workers, core::FoundDefHashesResult *foundHashes) {
    Timer timeit(gs.tracer(), "name");
    core::UnfreezeNameTable nameTableAccess(gs);     // creates singletons and class names
    core::UnfreezeSymbolTable symbolTableAccess(gs); // enters symbols
    auto packagesAccess = gs.unfreezePackages();
    bool canceled = false;
    try {
        canceled = namer::Namer::run(gs, what, workers, foundHashes);
    } catch (SorbetException &) {
        Exception::failInFuzzer();
        if (auto e = gs.beginError(sorbet::core::Loc::none(), core::errors::Internal::InternalError)) {
            e.setHeader("Exception naming (backtrace is above)");
        }
    }

    if (!canceled) {
        for (auto &named : what) {
            if (opts.print.NameTree.enabled) {
                opts.print.NameTree.fmt("{}\n", named.tree.toStringWithTabs(gs, 0));
            }
            if (opts.print.NameTreeRaw.enabled) {
                opts.print.NameTreeRaw.fmt("{}\n", named.tree.showRaw(gs));
            }
        }
    }

    return canceled;
}

ast::ParsedFilesOrCancelled resolve(core::GlobalState &gs, vector<ast::ParsedFile> what, const options::Options &opts,
                                    WorkerPool &workers) {
    try {
        if (opts.stopAfterPhase != options::Phase::NAMER) {
            ProgressIndicator namingProgress(opts.showProgress, "Resolving", 1);
            {
                Timer timeit(gs.tracer(), "resolving");
                core::UnfreezeNameTable nameTableAccess(gs);     // Resolver::defineAttr
                core::UnfreezeSymbolTable symbolTableAccess(gs); // enters stubs
                auto maybeResult = resolver::Resolver::run(gs, move(what), workers);
                if (!maybeResult.hasResult()) {
                    return maybeResult;
                }
                what = move(maybeResult.result());
            }

#ifndef SORBET_REALMAIN_MIN
            if (opts.cacheSensitiveOptions.sorbetPackages) {
                Timer timeit(gs.tracer(), "visibility_checker");
                what = packager::VisibilityChecker::run(gs, workers, std::move(what));
            }
#endif

            if (opts.stressIncrementalResolver) {
                auto symbolsBefore = gs.symbolsUsedTotal();
                for (auto &f : what) {
                    // Shift contents of file past current file's EOF, re-run incrementalResolve, assert that no
                    // locations appear before file's old EOF.
                    const int prohibitedLines = f.file.data(gs).source().size();
                    auto newSource = fmt::format("{}\n{}", string(prohibitedLines, '\n'), f.file.data(gs).source());
                    auto newFile = make_shared<core::File>(string(f.file.data(gs).path()), move(newSource),
                                                           f.file.data(gs).sourceType);
                    gs.replaceFile(f.file, move(newFile));
                    f.file.data(gs).strictLevel = decideStrictLevel(gs, f.file, opts);
                    auto reIndexed = indexOne(opts, gs, f.file);
                    vector<ast::ParsedFile> toBeReResolved;
                    toBeReResolved.emplace_back(move(reIndexed));
                    // We don't compute file hashes when running for incrementalResolve.
                    auto foundHashesForFiles = nullopt;
                    auto reresolved =
                        pipeline::incrementalResolve(gs, move(toBeReResolved), foundHashesForFiles, opts, workers);
                    ENFORCE(reresolved.size() == 1);
                    f = checkNoDefinitionsInsideProhibitedLines(gs, move(reresolved[0]), 0, prohibitedLines);
                }
                ENFORCE(symbolsBefore == gs.symbolsUsedTotal(),
                        "Stressing the incremental resolver should not add any new symbols");
            }
        }
    } catch (SorbetException &) {
        Exception::failInFuzzer();
        if (auto e = gs.beginError(sorbet::core::Loc::none(), core::errors::Internal::InternalError)) {
            e.setHeader("Exception resolving (backtrace is above)");
        }
    }

    if (opts.print.ResolveTree.enabled || opts.print.ResolveTreeRaw.enabled) {
        for (auto &resolved : what) {
            if (opts.print.ResolveTree.enabled) {
                opts.print.ResolveTree.fmt("{}\n", resolved.tree.toString(gs));
            }
            if (opts.print.ResolveTreeRaw.enabled) {
                opts.print.ResolveTreeRaw.fmt("{}\n", resolved.tree.showRaw(gs));
            }
        }
    }

    if (opts.print.SymbolTable.enabled) {
        opts.print.SymbolTable.fmt("{}\n", gs.toString());
    }
    if (opts.print.SymbolTableRaw.enabled) {
        opts.print.SymbolTableRaw.fmt("{}\n", gs.showRaw());
    }

#ifndef SORBET_REALMAIN_MIN
    if (opts.print.SymbolTableJson.enabled) {
        auto root = core::Proto::toProto(gs, core::Symbols::root(), false);
        if (opts.print.SymbolTableJson.outputPath.empty()) {
            core::Proto::toJSON(root, cout);
        } else {
            stringstream buf;
            core::Proto::toJSON(root, buf);
            opts.print.SymbolTableJson.print(buf.str());
        }
    }
    if (opts.print.SymbolTableProto.enabled) {
        auto root = core::Proto::toProto(gs, core::Symbols::root(), false);
        if (opts.print.SymbolTableProto.outputPath.empty()) {
            root.SerializeToOstream(&cout);
        } else {
            string buf;
            root.SerializeToString(&buf);
            opts.print.SymbolTableProto.print(buf);
        }
    }
    if (opts.print.SymbolTableMessagePack.enabled) {
        auto root = core::Proto::toProto(gs, core::Symbols::root(), false);
        stringstream buf;
        core::Proto::toJSON(root, buf);
        auto str = buf.str();
        rapidjson::Document document;
        document.Parse(str);
        mpack_writer_t writer;
        if (opts.print.SymbolTableMessagePack.outputPath.empty()) {
            mpack_writer_init_stdfile(&writer, stdout, /* close when done */ false);
        } else {
            mpack_writer_init_filename(&writer, opts.print.SymbolTableMessagePack.outputPath.c_str());
        }
        json2msgpack::json2msgpack(document, &writer);
        if (mpack_writer_destroy(&writer)) {
            Exception::raise("failed to write msgpack");
        }
    }
    if (opts.print.SymbolTableFullJson.enabled) {
        auto root = core::Proto::toProto(gs, core::Symbols::root(), true);
        if (opts.print.SymbolTableJson.outputPath.empty()) {
            core::Proto::toJSON(root, cout);
        } else {
            stringstream buf;
            core::Proto::toJSON(root, buf);
            opts.print.SymbolTableJson.print(buf.str());
        }
    }
    if (opts.print.SymbolTableFullProto.enabled) {
        auto root = core::Proto::toProto(gs, core::Symbols::root(), true);
        if (opts.print.SymbolTableFullProto.outputPath.empty()) {
            root.SerializeToOstream(&cout);
        } else {
            string buf;
            root.SerializeToString(&buf);
            opts.print.SymbolTableFullProto.print(buf);
        }
    }
    if (opts.print.SymbolTableFullMessagePack.enabled) {
        auto root = core::Proto::toProto(gs, core::Symbols::root(), true);
        stringstream buf;
        core::Proto::toJSON(root, buf);
        auto str = buf.str();
        rapidjson::Document document;
        document.Parse(str);
        mpack_writer_t writer;
        if (opts.print.SymbolTableFullMessagePack.outputPath.empty()) {
            mpack_writer_init_stdfile(&writer, stdout, /* close when done */ false);
        } else {
            mpack_writer_init_filename(&writer, opts.print.SymbolTableFullMessagePack.outputPath.c_str());
        }
        json2msgpack::json2msgpack(document, &writer);
        if (mpack_writer_destroy(&writer)) {
            Exception::raise("failed to write msgpack");
        }
    }
#endif
    if (opts.print.SymbolTableFull.enabled) {
        opts.print.SymbolTableFull.fmt("{}\n", gs.toStringFull());
    }
    if (opts.print.SymbolTableFullRaw.enabled) {
        opts.print.SymbolTableFullRaw.fmt("{}\n", gs.showRawFull());
    }

    if (opts.print.MissingConstants.enabled) {
        what = printMissingConstants(gs, opts, move(what));
    }

    return ast::ParsedFilesOrCancelled(move(what));
}

ast::ParsedFilesOrCancelled nameAndResolve(core::GlobalState &gs, vector<ast::ParsedFile> what,
                                           const options::Options &opts, WorkerPool &workers,
                                           core::FoundDefHashesResult *foundHashes) {
    auto canceled = name(gs, absl::Span<ast::ParsedFile>(what), opts, workers, foundHashes);
    if (canceled) {
        return ast::ParsedFilesOrCancelled::cancel(move(what), workers);
    }

    return resolve(gs, move(what), opts, workers);
}

vector<ast::ParsedFile>
incrementalResolve(core::GlobalState &gs, vector<ast::ParsedFile> what,
                   optional<UnorderedMap<core::FileRef, shared_ptr<const core::FileHash>>> &&foundHashesForFiles,
                   const options::Options &opts, WorkerPool &workers) {
    try {
        vector<core::ClassOrModuleRef> symbolsToRecompute;
        auto runIncrementalNamer = foundHashesForFiles.has_value() && !foundHashesForFiles->empty();
        {
            Timer timeit(gs.tracer(), "incremental_naming");
            core::UnfreezeSymbolTable symbolTable(gs);
            core::UnfreezeNameTable nameTable(gs);
            auto packages = gs.unfreezePackages();

            auto canceled =
                runIncrementalNamer
                    ? namer::Namer::runIncremental(gs, absl::Span<ast::ParsedFile>(what),
                                                   std::move(foundHashesForFiles.value()), workers, symbolsToRecompute)
                    : namer::Namer::run(gs, absl::Span<ast::ParsedFile>(what), workers, nullptr);

            // Cancellation cannot occur during incremental namer.
            ENFORCE(!canceled);

            // Required for autogen tests, which need to control which phase to stop after.
            if (opts.stopAfterPhase == options::Phase::NAMER) {
                return what;
            }
        }

#ifndef SORBET_REALMAIN_MIN
        if (opts.cacheSensitiveOptions.sorbetPackages) {
            Timer timeit(gs.tracer(), "incremental_packager");
            // For simplicity, we still call Packager::runIncremental here, even though
            // pipeline::nameAndResolve no longer calls Packager::run.
            //
            // TODO(jez) We may want to revisit this. At the moment, the only thing that
            // runIncremental does is validate that files have the right package prefix. We could
            // split `pipeline::package` into something like "populate the package DB" and "verify
            // the package prefixes" with the later living in `pipeline::nameAndResolve` once again
            // (thus restoring the symmetry).
            what = packager::Packager::runIncremental(gs, move(what), workers);
        }
#endif

        {
            Timer timeit(gs.tracer(), "incremental_resolve");
            gs.tracer().trace("Resolving (incremental pass)...");
            core::UnfreezeSymbolTable symbolTable(gs);
            core::UnfreezeNameTable nameTable(gs);

            auto result = resolver::Resolver::runIncremental(gs, move(what), runIncrementalNamer, workers,
                                                             absl::MakeSpan(symbolsToRecompute));
            // incrementalResolve is not cancelable.
            ENFORCE(result.hasResult());
            what = move(result.result());

            // Required for autogen tests, which need to control which phase to stop after.
            if (opts.stopAfterPhase == options::Phase::RESOLVER) {
                return what;
            }
        }

#ifndef SORBET_REALMAIN_MIN
        if (opts.cacheSensitiveOptions.sorbetPackages) {
            what = packager::VisibilityChecker::run(gs, workers, std::move(what));
        }
#endif

    } catch (SorbetException &) {
        if (auto e = gs.beginError(sorbet::core::Loc::none(), sorbet::core::errors::Internal::InternalError)) {
            e.setHeader("Exception resolving (backtrace is above)");
        }
    }

    return what;
}

// ----- typecheck ------------------------------------------------------------

namespace {

// Check if a file has the "# compiled: true" sigil
static bool isCompiledFile(core::Context ctx) {
    auto source = ctx.file.data(ctx).source();
    auto searchRegion = source.substr(0, std::min(source.size(), size_t(500)));
    return searchRegion.find("compiled: true") != std::string_view::npos;
}

class CFGCollectorAndTyper {
    const options::Options &opts;

public:
    CFGCollectorAndTyper(const options::Options &opts) : opts(opts){};

<<<<<<< HEAD
    void preTransformMethodDef(core::Context ctx, const ast::MethodDef &m) {
        if (!infer::Inference::willRun(ctx, m.declLoc, m.symbol)) {
=======
    void preTransformMethodDef(core::Context ctx, ast::ExpressionPtr &tree) {
        auto &m = ast::cast_tree_nonnull<ast::MethodDef>(tree);
        const auto &methodData = m.symbol.data(ctx);
        bool isAbstract = methodData->flags.isAbstract;
        bool isCompiled = isCompiledFile(ctx);

        // For abstract methods in compiled files, we build CFG and run semantic extensions
        // but skip inference (to avoid type errors from the synthetic super call).
        // For all other cases, use the normal willRun check.
        if (!isAbstract && !infer::Inference::willRun(ctx, m.declLoc, m.symbol)) {
            return;
        }
        if (isAbstract && !isCompiled) {
>>>>>>> 2ebe4a7d
            return;
        }

        auto &print = opts.print;
        auto cfg = cfg::CFGBuilder::buildFor(ctx.withOwner(m.symbol), m);

        if (opts.stopAfterPhase != options::Phase::CFG) {
            // Skip inference for abstract methods (to avoid type errors from synthetic super call)
            if (!isAbstract) {
                cfg = infer::Inference::run(ctx.withOwner(cfg->symbol), move(cfg));
            }
            if (cfg) {
                for (auto &extension : ctx.state.semanticExtensions) {
                    extension->typecheck(ctx, ctx.file, *cfg);
                }
            }
        }
        if (print.CFG.enabled) {
            print.CFG.fmt("{}\n\n", cfg->toString(ctx));
        }
        if (print.CFGText.enabled) {
            print.CFGText.fmt("{}\n\n", cfg->toTextualString(ctx));
        }
        if (print.CFGRaw.enabled) {
            print.CFGRaw.fmt("{}\n\n", cfg->showRaw(ctx));
        }
    }

    void preTransformClassDef(core::Context ctx, const ast::ClassDef &c) {
        auto symbol = c.symbol.lookupStaticInit(ctx);

        if (!infer::Inference::willRun(ctx, c.declLoc, symbol)) {
            return;
        }

        auto &print = opts.print;
        auto cfg = cfg::CFGBuilder::buildFor(ctx.withOwner(symbol), c, symbol);

        if (opts.stopAfterPhase != options::Phase::CFG) {
            cfg = infer::Inference::run(ctx.withOwner(cfg->symbol), move(cfg));
            if (cfg) {
                for (auto &extension : ctx.state.semanticExtensions) {
                    extension->typecheck(ctx, ctx.file, *cfg);
                }
            }
        }
        if (print.CFG.enabled) {
            print.CFG.fmt("{}\n\n", cfg->toString(ctx));
        }
        if (print.CFGText.enabled) {
            print.CFGText.fmt("{}\n\n", cfg->toTextualString(ctx));
        }
        if (print.CFGRaw.enabled) {
            print.CFGRaw.fmt("{}\n\n", cfg->showRaw(ctx));
        }
    }
};

void typecheckOne(core::Context ctx, ast::ParsedFile resolved, const options::Options &opts,
                  bool intentionallyLeakASTs) {
    core::FileRef f = resolved.file;

    if (opts.stopAfterPhase == options::Phase::NAMER) {
        if (intentionallyLeakASTs) {
            intentionallyLeakMemory(resolved.tree.release());
        }
        return;
    }

    definition_validator::runOne(ctx, resolved);

    if (opts.print.FlattenTree.enabled || opts.print.AST.enabled) {
        auto printed = resolved.tree.toString(ctx);
        if (opts.print.FlattenTree.enabled) {
            opts.print.FlattenTree.fmt("{}\n", printed);
        }
        if (opts.print.AST.enabled) {
            opts.print.AST.fmt("{}\n", printed);
        }
    }
    if (opts.print.FlattenTreeRaw.enabled || opts.print.ASTRaw.enabled) {
        auto printed = resolved.tree.showRaw(ctx);
        if (opts.print.FlattenTreeRaw.enabled) {
            opts.print.FlattenTreeRaw.fmt("{}\n", printed);
        }
        if (opts.print.ASTRaw.enabled) {
            opts.print.ASTRaw.fmt("{}\n", printed);
        }
    }

    if (opts.stopAfterPhase == options::Phase::RESOLVER) {
        if (intentionallyLeakASTs) {
            intentionallyLeakMemory(resolved.tree.release());
        }
        return;
    }
    if (f.data(ctx).isRBI() && ctx.state.lspQuery.isEmpty()) {
        // If this is an RBI file but isEmpty is not set, we want to run inference just so that we
        // can get hover, completion, and definition requests.
        //
        // There may be type errors in the file (e.g., you don't need `extend T::Sig` to write `sig`
        // in an RBI file), but we already ignore errors produced in service of an LSPQuery.
        if (intentionallyLeakASTs) {
            intentionallyLeakMemory(resolved.tree.release());
        }
        return;
    }

    Timer timeit(ctx.state.tracer(), "typecheckOne", {{"file", string(f.data(ctx).path())}});
    try {
        if (opts.print.CFG.enabled) {
            opts.print.CFG.fmt("digraph \"{}\" {{\n", FileOps::getFileName(f.data(ctx).path()));
        }
        if (opts.print.CFGRaw.enabled) {
            opts.print.CFGRaw.fmt("digraph \"{}\" {{\n", FileOps::getFileName(f.data(ctx).path()));
            opts.print.CFGRaw.fmt("  graph [fontname = \"Courier\"];\n");
            opts.print.CFGRaw.fmt("  node [fontname = \"Courier\"];\n");
            opts.print.CFGRaw.fmt("  edge [fontname = \"Courier\"];\n");
        }
        CFGCollectorAndTyper collector(opts);
        {
            ast::ConstShallowWalk::apply(ctx, collector, resolved.tree);
            if (f.data(ctx).isRBI()) {
                return;
            }
            for (auto &extension : ctx.state.semanticExtensions) {
                extension->finishTypecheckFile(ctx, f);
            }
        }
        if (opts.print.CFG.enabled) {
            opts.print.CFG.fmt("}}\n\n");
        }
        if (opts.print.CFGRaw.enabled) {
            opts.print.CFGRaw.fmt("}}\n\n");
        }
    } catch (SorbetException &) {
        Exception::failInFuzzer();
        if (auto e = ctx.state.beginError(sorbet::core::Loc::none(f), core::errors::Internal::InternalError)) {
            e.setHeader("Exception in cfg+infer: {} (backtrace is above)", f.data(ctx).path());
        }
    }

    if (intentionallyLeakASTs) {
        intentionallyLeakMemory(resolved.tree.release());
    }
    return;
}

} // namespace

void typecheck(const core::GlobalState &gs, vector<ast::ParsedFile> what, const options::Options &opts,
               WorkerPool &workers, bool cancelable,
               optional<shared_ptr<core::lsp::PreemptionTaskManager>> preemptionManager, bool presorted,
               bool intentionallyLeakASTs) {
    // Unless the error queue had a critical error, only typecheck should flush errors to the client, otherwise we will
    // drop errors in LSP mode.
    ENFORCE(gs.hadCriticalError() || gs.errorQueue->filesFlushedCount == 0);

    const auto &epochManager = *gs.epochManager;
    // Record epoch at start of typechecking before any preemption occurs.
    const uint32_t epoch = epochManager.getStatus().epoch;

    {
        Timer timeit(gs.tracer(), "typecheck");
        if (preemptionManager) {
            // Before kicking off typechecking, check if we need to preempt.
            (*preemptionManager)->tryRunScheduledPreemptionTask(gs);
        }

        auto fileq = make_shared<ConcurrentBoundedQueue<ast::ParsedFile>>(what.size());
        auto outputq = make_shared<BlockingBoundedQueue<core::FileRef>>(what.size());

        if (!presorted) {
            // If files are not already sorted, we want to start typeckecking big files first because it helps with
            // better work distribution
            fast_sort(what, [&](const auto &lhs, const auto &rhs) -> bool {
                return lhs.file.data(gs).source().size() > rhs.file.data(gs).source().size();
            });
        }

        for (auto &resolved : what) {
            fileq->push(move(resolved), 1);
        }

        {
            ProgressIndicator cfgInferProgress(opts.showProgress, "CFG+Inference", what.size());
            workers.multiplexJob("typecheck", [&gs, &opts, epoch, &epochManager, &preemptionManager, fileq, outputq,
                                               cancelable, intentionallyLeakASTs]() {
                ast::ParsedFile job;
                int processedByThread = 0;

                {
                    for (auto result = fileq->try_pop(job); !result.done(); result = fileq->try_pop(job)) {
                        if (result.gotItem()) {
                            unique_ptr<absl::ReaderMutexLock> lock;
                            if (preemptionManager) {
                                // [IDE] While held, no preemption tasks can run. Auto-released after each turn of
                                // the loop. Does not starve writers (tryRunScheduledPreemptionTask)
                                // because this call can block once tryRunScheduledPreemptionTask tries to acquire
                                // a (writer) lock.
                                lock = (*preemptionManager)->lockPreemption();
                            }
                            processedByThread++;
                            // [IDE] Only do the work if typechecking hasn't been canceled.
                            const bool isCanceled = cancelable && epochManager.wasTypecheckingCanceled();
                            // [IDE] Also, don't do work if the file has changed under us since we began
                            // typechecking!
                            // TODO(jvilk): epoch is unlikely to overflow, but it is theoretically possible.
                            const bool fileWasChanged = preemptionManager && job.file.data(gs).epoch > epoch;
                            if (!isCanceled && !fileWasChanged && gs.errorQueue->wouldFlushErrorsForFile(job.file)) {
                                core::FileRef file = job.file;
                                try {
                                    core::Context ctx(gs, core::Symbols::root(), file);
                                    typecheckOne(ctx, move(job), opts, intentionallyLeakASTs);
                                } catch (SorbetException &) {
                                    Exception::failInFuzzer();
                                    gs.tracer().error("Exception typing file: {} (backtrace is above)",
                                                      file.data(gs).path());
                                }
                                // Stream out errors
                                outputq->push(file, processedByThread);
                                processedByThread = 0;
                            }
                        }
                    }
                }
                if (processedByThread > 0) {
                    outputq->push(core::FileRef(), processedByThread);
                }
            });

            {
                core::FileRef file;
                for (auto result = outputq->wait_pop_timed(file, WorkerPool::BLOCK_INTERVAL(), gs.tracer());
                     !result.done();
                     result = outputq->wait_pop_timed(file, WorkerPool::BLOCK_INTERVAL(), gs.tracer())) {
                    if (result.gotItem()) {
                        if (file.exists()) {
                            gs.errorQueue->flushErrorsForFile(gs, file);
                        }
                    }
                    cfgInferProgress.reportProgress(fileq->doneEstimate());

                    if (preemptionManager) {
                        (*preemptionManager)->tryRunScheduledPreemptionTask(gs);
                    }
                }
                if (cancelable && epochManager.wasTypecheckingCanceled()) {
                    return;
                }
            }

            if (workers.size() > 0) {
                auto counterq = make_shared<BlockingBoundedQueue<CounterState>>(workers.size());
                workers.multiplexJob("collectCounters",
                                     [counterq]() { counterq->push(getAndClearThreadCounters(), 1); });
                {
                    sorbet::CounterState counters;
                    for (auto result = counterq->try_pop(counters); !result.done();
                         result = counterq->try_pop(counters)) {
                        if (result.gotItem()) {
                            counterConsume(move(counters));
                        }
                    }
                }
            }
        }
        for (auto &extension : gs.semanticExtensions) {
            extension->finishTypecheck(gs);
        }

        // Error queue is re-used across runs, so reset the flush count to ignore files flushed during typecheck.
        gs.errorQueue->filesFlushedCount = 0;

        return;
    }
}

// ----- other ----------------------------------------------------------------

void printFileTable(core::GlobalState &gs, const options::Options &opts,
                    const UnorderedMap<long, long> &untypedUsages) {
#ifndef SORBET_REALMAIN_MIN
    if (opts.print.FileTableProto.enabled || opts.print.FileTableFullProto.enabled) {
        if (opts.print.FileTableProto.enabled && opts.print.FileTableFullProto.enabled) {
            Exception::raise("file-table-proto and file-table-full-proto are mutually exclusive print options");
        }
        auto files = core::Proto::filesToProto(gs, untypedUsages, opts.print.FileTableFullProto.enabled);
        if (opts.print.FileTableProto.outputPath.empty()) {
            files.SerializeToOstream(&cout);
        } else {
            string buf;
            files.SerializeToString(&buf);
            opts.print.FileTableProto.print(buf);
        }
    }
    if (opts.print.FileTableJson.enabled || opts.print.FileTableFullJson.enabled) {
        if (opts.print.FileTableJson.enabled && opts.print.FileTableFullJson.enabled) {
            Exception::raise("file-table-json and file-table-full-json are mutually exclusive print options");
        }
        auto files = core::Proto::filesToProto(gs, untypedUsages, opts.print.FileTableFullJson.enabled);
        if (opts.print.FileTableJson.outputPath.empty()) {
            core::Proto::toJSON(files, cout);
        } else {
            stringstream buf;
            core::Proto::toJSON(files, buf);
            opts.print.FileTableJson.print(buf.str());
        }
    }
    if (opts.print.FileTableMessagePack.enabled || opts.print.FileTableFullMessagePack.enabled) {
        if (opts.print.FileTableMessagePack.enabled && opts.print.FileTableFullMessagePack.enabled) {
            Exception::raise("file-table-msgpack and file-table-full-msgpack are mutually exclusive print options");
        }
        auto files = core::Proto::filesToProto(gs, untypedUsages, opts.print.FileTableFullMessagePack.enabled);
        stringstream buf;
        core::Proto::toJSON(files, buf);
        auto str = buf.str();
        rapidjson::Document document;
        document.Parse(str);
        mpack_writer_t writer;
        if (opts.print.FileTableMessagePack.outputPath.empty()) {
            mpack_writer_init_stdfile(&writer, stdout, /* close when done */ false);
        } else {
            mpack_writer_init_filename(&writer, opts.print.FileTableMessagePack.outputPath.c_str());
        }
        json2msgpack::json2msgpack(document, &writer);
        if (mpack_writer_destroy(&writer)) {
            Exception::raise("failed to write msgpack");
        }
    }
#endif
}

void printUntypedBlames(const core::GlobalState &gs, const UnorderedMap<long, long> &untypedBlames,
                        const options::Options &opts) {
#ifndef SORBET_REALMAIN_MIN

    if (!opts.print.UntypedBlame.enabled) {
        return;
    }

    rapidjson::StringBuffer result;
    rapidjson::Writer<rapidjson::StringBuffer> writer(result);

    writer.StartArray();

    for (auto &[symId, count] : untypedBlames) {
        auto sym = core::SymbolRef::fromRaw(symId);

        writer.StartObject();

        writer.String("path");
        if (sym.exists() && sym.loc(gs).exists()) {
            writer.String(string(sym.loc(gs).file().data(gs).path()));

        } else {
            writer.String("<none>");
        }

        writer.String("package");
        if (sym.exists()) {
            auto pkg = sym.enclosingClass(gs).data(gs)->package;
            if (!pkg.exists()) {
                writer.String("<none>");
            } else {
                writer.String(gs.packageDB().getPackageInfo(pkg).show(gs));
            }

        } else {
            writer.String("<none>");
        }

        writer.String("owner");
        auto owner = sym.owner(gs).show(gs);
        writer.String(owner);

        writer.String("name");
        writer.String(sym.name(gs).show(gs));

        writer.String("count");
        writer.Int64(count);

        writer.EndObject();
    }

    writer.EndArray();

    opts.print.UntypedBlame.print(result.GetString());
#endif
}

} // namespace sorbet::realmain::pipeline<|MERGE_RESOLUTION|>--- conflicted
+++ resolved
@@ -1428,12 +1428,7 @@
 public:
     CFGCollectorAndTyper(const options::Options &opts) : opts(opts){};
 
-<<<<<<< HEAD
     void preTransformMethodDef(core::Context ctx, const ast::MethodDef &m) {
-        if (!infer::Inference::willRun(ctx, m.declLoc, m.symbol)) {
-=======
-    void preTransformMethodDef(core::Context ctx, ast::ExpressionPtr &tree) {
-        auto &m = ast::cast_tree_nonnull<ast::MethodDef>(tree);
         const auto &methodData = m.symbol.data(ctx);
         bool isAbstract = methodData->flags.isAbstract;
         bool isCompiled = isCompiledFile(ctx);
@@ -1445,7 +1440,6 @@
             return;
         }
         if (isAbstract && !isCompiled) {
->>>>>>> 2ebe4a7d
             return;
         }
 
