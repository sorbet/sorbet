--- conflicted
+++ resolved
@@ -39,12 +39,9 @@
 #include "main/pipeline/semantic_extension/SemanticExtension.h"
 #include "namer/namer.h"
 #include "parser/parser.h"
-<<<<<<< HEAD
 #include "parser/prism/Parser.h"
 #include "parser/prism/Translator.h"
-=======
 #include "payload/binary/binary.h"
->>>>>>> c55ee1f4
 #include "pipeline.h"
 #include "rbs/AssertionsRewriter.h"
 #include "rbs/CommentsAssociator.h"
@@ -380,31 +377,35 @@
             if (file.data(lgs).strictLevel == core::StrictLevel::Ignore) {
                 return emptyParsedFile(file);
             }
-<<<<<<< HEAD
 
             unique_ptr<parser::Node> parseTree;
             switch (parser) {
-                case options::Parser::ORIGINAL:
-                    parseTree = runParser(lgs, file, print, opts.traceLexer, opts.traceParser);
+                case options::Parser::ORIGINAL: {
+                    auto parseResult = runParser(lgs, file, print, opts.traceLexer, opts.traceParser);
+                    if (opts.stopAfterPhase == options::Phase::PARSER) {
+                        return emptyParsedFile(file);
+                    }
+
+                    parseTree = runRBSRewrite(lgs, file, move(parseResult), print);
+                    if (opts.stopAfterPhase == options::Phase::RBS_REWRITER) {
+                        return emptyParsedFile(file);
+                    }
+
                     break;
-                case options::Parser::PRISM:
+                }
+                case options::Parser::PRISM: {
                     parseTree = runPrismParser(lgs, file, print);
+
+                    if (opts.stopAfterPhase == options::Phase::PARSER) {
+                        return emptyParsedFile(file);
+                    }
+
+                    // RBS rewriting is not yet supported for Prism. https://github.com/Shopify/sorbet/issues/574
+                    ENFORCE(opts.stopAfterPhase != options::Phase::RBS_REWRITER);
+
                     break;
-            }
-
-            if (opts.stopAfterPhase == options::Phase::PARSER) {
-                return emptyParsedFile(file);
-            }
-=======
-            auto parseResult = runParser(lgs, file, print, opts.traceLexer, opts.traceParser);
-            if (opts.stopAfterPhase == options::Phase::PARSER) {
-                return emptyParsedFile(file);
-            }
-            auto parseTree = runRBSRewrite(lgs, file, move(parseResult), print);
-            if (opts.stopAfterPhase == options::Phase::RBS_REWRITER) {
-                return emptyParsedFile(file);
-            }
->>>>>>> c55ee1f4
+                }
+            }
 
             tree = runDesugar(lgs, file, move(parseTree), print);
             if (opts.stopAfterPhase == options::Phase::DESUGARER) {
