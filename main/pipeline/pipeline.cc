--- conflicted
+++ resolved
@@ -96,13 +96,6 @@
         if (maybeCached) {
             prodCounterInc("types.input.files.kvstore.hit");
             auto cachedTree = core::serialize::Serializer::loadFile(gs, fref, maybeCached);
-<<<<<<< HEAD
-            // Ensure that the trees were read in the same session that read GlobalState -- otherwise, it may reference
-            // a name not in the name table!
-            ENFORCE(kvstore->sessionId() == gs.kvstoreSessionId);
-=======
-            ENFORCE(cachedTree.tree->loc.file() == fref);
->>>>>>> 029e69f0
             return make_unique<core::serialize::CachedFile>(move(cachedTree));
         } else {
             prodCounterInc("types.input.files.kvstore.miss");
