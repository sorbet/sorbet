#include "main/autogen/data/definitions.h"
#include "ast/ast.h"
#include "common/formatting.h"
#include "core/GlobalState.h"
#include "main/autogen/data/msgpack.h"

using namespace std;

namespace sorbet::autogen {

QualifiedName QualifiedName::fromFullName(vector<core::NameRef> name) {
    if (name.size() < 3 || name.front() != core::Names::Constants::PackageRegistry()) {
<<<<<<< HEAD
        return {name, nullopt};
    }
    auto pkgName = std::optional<core::NameRef>{name[1]};
    name.erase(name.begin());
    name.erase(name.begin());
    return {name, pkgName};
}

string QualifiedName::show(const core::GlobalState &gs) const {
    if (auto pkg = package) {
        return fmt::format("<package {}>::{}", pkg->show(gs),
                           fmt::map_join(nameParts, "::", [&](core::NameRef nr) -> string { return nr.show(gs); }));
    } else {
        return fmt::format("::{}",
                           fmt::map_join(nameParts, "::", [&](core::NameRef nr) -> string { return nr.show(gs); }));
    }
}

string QualifiedName::join(const core::GlobalState &gs, string_view sep) const {
    return fmt::format("{}", fmt::map_join(nameParts, sep, [&](core::NameRef nr) -> string { return nr.show(gs); }));
=======
        return {move(name), nullopt};
    }
    auto pkgName = std::optional<core::NameRef>{name[1]};
    name.erase(name.begin(), name.begin() + 2);
    return {move(name), pkgName};
>>>>>>> c6e86f50
}

// Find the `Definition` associated with this `DefinitionRef`
const Definition &DefinitionRef::data(const ParsedFile &pf) const {
    return pf.defs[_id];
}

// Find the `Reference` associated with this `ReferenceRef`
const Reference &ReferenceRef::data(const ParsedFile &pf) const {
    return pf.refs[_id];
}

// Show the full qualified name of this `Definition`, if possible. (If for some reason there is no actual `defining_ref`
// for this `DefinitionRef` (e.g. if this is called _during_ an `AutogenWalk` traversal and the defining ref has not yet
// been set) then this will return an empty vector.
vector<core::NameRef> ParsedFile::showFullName(const core::GlobalState &gs, DefinitionRef id) const {
    auto &def = id.data(*this);
    if (!def.defining_ref.exists()) {
        return {};
    }
    auto &ref = def.defining_ref.data(*this);
    auto scope = showFullName(gs, ref.scope);
    scope.insert(scope.end(), ref.name.nameParts.begin(), ref.name.nameParts.end());
    return scope;
}

// Show the full qualified name of this `Definition`, if possible. (If for some reason there is no actual `defining_ref`
// for this `DefinitionRef` (e.g. if this is called _during_ an `AutogenWalk` traversal and the defining ref has not yet
// been set) then this will return an empty vector.
QualifiedName ParsedFile::showQualifiedName(const core::GlobalState &gs, DefinitionRef id) const {
    auto &def = id.data(*this);
    if (!def.defining_ref.exists()) {
        return {};
    }
    auto &ref = def.defining_ref.data(*this);
    auto nameParts = showFullName(gs, ref.scope);
    nameParts.insert(nameParts.end(), ref.name.nameParts.begin(), ref.name.nameParts.end());
    auto package = ref.resolved.package;
    return {nameParts, package};
}

// Pretty-print a `ParsedFile`, including all definitions and references and the pieces of metadata associated with them
string ParsedFile::toString(const core::GlobalState &gs) const {
    fmt::memory_buffer out;
    auto nameToString = [&](const auto &nm) -> string { return nm.data(gs)->show(gs); };

    fmt::format_to(out,
                   "# ParsedFile: {}\n"
                   "requires: [{}]\n"
                   "## defs:\n",
                   path, fmt::map_join(requires, ", ", nameToString));

    for (auto &def : defs) {
        string_view type;
        switch (def.type) {
            case Definition::Type::Module:
                type = "module"sv;
                break;
            case Definition::Type::Class:
                type = "class"sv;
                break;
            case Definition::Type::Casgn:
                type = "casgn"sv;
                break;
            case Definition::Type::Alias:
                type = "alias"sv;
                break;
        }

        fmt::format_to(out,
                       "[def id={}]\n"
                       " type={}\n"
                       " defines_behavior={}\n"
                       " is_empty={}\n",
                       def.id.id(), type, (int)def.defines_behavior, (int)def.is_empty);

        if (def.defining_ref.exists()) {
            auto &ref = def.defining_ref.data(*this);
            if (ref.name.package) {
                fmt::format_to(out, " defining_pkg=[{}]\n", nameToString(*ref.name.package));
            }
            fmt::format_to(out, " defining_ref=[{}]\n", fmt::map_join(ref.name.nameParts, " ", nameToString));
        }
        if (def.parent_ref.exists()) {
            auto &ref = def.parent_ref.data(*this);
            fmt::format_to(out, " parent_ref=[{}]\n", fmt::map_join(ref.name.nameParts, " ", nameToString));
        }
        if (def.aliased_ref.exists()) {
            auto &ref = def.aliased_ref.data(*this);
            fmt::format_to(out, " aliased_ref=[{}]\n", fmt::map_join(ref.name.nameParts, " ", nameToString));
        }
    }
    fmt::format_to(out, "## refs:\n");
    for (auto &ref : refs) {
        vector<string> nestingStrings;
        for (auto &scope : ref.nesting) {
            auto fullScopeName = showFullName(gs, scope);
            nestingStrings.emplace_back(fmt::format("[{}]", fmt::map_join(fullScopeName, " ", nameToString)));
        }

        auto refFullName = showFullName(gs, ref.scope);
        fmt::format_to(out,
                       "[ref id={}]\n"
                       " scope=[{}]\n"
                       " name=[{}]\n"
                       " nesting=[{}]\n"
                       " resolved=[{}]\n"
                       " loc={}\n"
                       " is_defining_ref={}\n",

                       ref.id.id(), fmt::map_join(refFullName, " ", nameToString),
                       fmt::map_join(ref.name.nameParts, " ", nameToString), fmt::join(nestingStrings, " "),
                       fmt::map_join(ref.resolved.nameParts, " ", nameToString), ref.loc.filePosToString(gs),
                       (int)ref.is_defining_ref);

        if (ref.parent_of.exists()) {
            auto parentOfFullName = showFullName(gs, ref.parent_of);
            fmt::format_to(out, " parent_of=[{}]\n", fmt::map_join(parentOfFullName, " ", nameToString));
        }
    }
    return to_string(out);
}

// List every class name defined in this `ParsedFile`.
vector<string> ParsedFile::listAllClasses(core::Context ctx) {
    vector<string> out;

    for (auto &def : defs) {
        if (def.type != Definition::Type::Class) {
            continue;
        }
        vector<core::NameRef> names = showFullName(ctx, def.id);
        out.emplace_back(fmt::format("{}", fmt::map_join(names, "::", [&ctx](const core::NameRef &nm) -> string_view {
                                         return nm.data(ctx)->shortName(ctx);
                                     })));
    }

    return out;
}

// Convert this parsedfile to a msgpack representation
string ParsedFile::toMsgpack(core::Context ctx, int version) {
    MsgpackWriter write(version);
    return write.pack(ctx, *this);
}

} // namespace sorbet::autogen<|MERGE_RESOLUTION|>--- conflicted
+++ resolved
@@ -10,13 +10,11 @@
 
 QualifiedName QualifiedName::fromFullName(vector<core::NameRef> name) {
     if (name.size() < 3 || name.front() != core::Names::Constants::PackageRegistry()) {
-<<<<<<< HEAD
-        return {name, nullopt};
+        return {move(name), nullopt};
     }
     auto pkgName = std::optional<core::NameRef>{name[1]};
-    name.erase(name.begin());
-    name.erase(name.begin());
-    return {name, pkgName};
+    name.erase(name.begin(), name.begin() + 2);
+    return {move(name), pkgName};
 }
 
 string QualifiedName::show(const core::GlobalState &gs) const {
@@ -31,13 +29,6 @@
 
 string QualifiedName::join(const core::GlobalState &gs, string_view sep) const {
     return fmt::format("{}", fmt::map_join(nameParts, sep, [&](core::NameRef nr) -> string { return nr.show(gs); }));
-=======
-        return {move(name), nullopt};
-    }
-    auto pkgName = std::optional<core::NameRef>{name[1]};
-    name.erase(name.begin(), name.begin() + 2);
-    return {move(name), pkgName};
->>>>>>> c6e86f50
 }
 
 // Find the `Definition` associated with this `DefinitionRef`
