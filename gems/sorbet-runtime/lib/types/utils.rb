--- conflicted
+++ resolved
@@ -30,14 +30,11 @@
       T::Private::Methods.finalize_proc(val.decl)
     elsif defined?(::Opus) && defined?(::Opus::Enum) && val.is_a?(::Opus::Enum)
       T::Types::OpusEnum.new(val) # rubocop:disable PrisonGuard/UseOpusTypesShortcut
-<<<<<<< HEAD
+    elsif defined?(::T::Enum) && val.is_a?(::T::Enum)
+      T::Types::OpusEnum.new(val) # rubocop:disable PrisonGuard/UseOpusTypesShortcut
     elsif val.is_a?(::String)
       raise "Invalid String literal for type constraint. Must be an #{T::Types::Base}, a " \
             "class/module, or an array. Got a String with value `#{val}`."
-=======
-    elsif defined?(::T::Enum) && val.is_a?(::T::Enum)
-      T::Types::OpusEnum.new(val) # rubocop:disable PrisonGuard/UseOpusTypesShortcut
->>>>>>> 0ce66edc
     else
       raise "Invalid value for type constraint. Must be an #{T::Types::Base}, a " \
             "class/module, or an array. Got a `#{val.class}`."
