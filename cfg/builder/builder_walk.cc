#include "ast/ArgParsing.h"
#include "ast/Helpers.h"
#include "cfg/builder/builder.h"
#include "common/typecase.h"
#include "core/Names.h"
#include "core/errors/cfg.h"
#include "core/errors/internal.h"

using namespace std;

namespace sorbet::cfg {

void CFGBuilder::conditionalJump(BasicBlock *from, LocalRef cond, BasicBlock *thenb, BasicBlock *elseb, CFG &inWhat,
                                 core::LocOffsets loc) {
    thenb->flags |= CFG::WAS_JUMP_DESTINATION;
    elseb->flags |= CFG::WAS_JUMP_DESTINATION;
    if (from != inWhat.deadBlock()) {
        ENFORCE(!from->bexit.isCondSet(), "condition for block already set");
        ENFORCE(from->bexit.thenb == nullptr, "thenb already set");
        ENFORCE(from->bexit.elseb == nullptr, "elseb already set");
        from->bexit.cond = cond;
        from->bexit.thenb = thenb;
        from->bexit.elseb = elseb;
        from->bexit.loc = loc;
        thenb->backEdges.emplace_back(from);
        elseb->backEdges.emplace_back(from);
    }
}

void CFGBuilder::unconditionalJump(BasicBlock *from, BasicBlock *to, CFG &inWhat, core::LocOffsets loc) {
    to->flags |= CFG::WAS_JUMP_DESTINATION;
    if (from != inWhat.deadBlock()) {
        ENFORCE(!from->bexit.isCondSet(), "condition for block already set");
        ENFORCE(from->bexit.thenb == nullptr, "thenb already set");
        ENFORCE(from->bexit.elseb == nullptr, "elseb already set");
        from->bexit.cond = LocalRef::unconditional();
        from->bexit.elseb = to;
        from->bexit.thenb = to;
        from->bexit.loc = loc;
        to->backEdges.emplace_back(from);
    }
}

namespace {

LocalRef global2Local(CFGContext cctx, core::SymbolRef what) {
    if (what == core::Symbols::StubModule()) {
        // We don't need all stub module assignments to alias to the same temporary.
        // (The fact that there's a StubModule at all means an error was already reported elsewhere)
        return cctx.newTemporary(what.name(cctx.ctx));
    }

    // Note: this will add an empty local to aliases if 'what' is not there
    LocalRef &alias = cctx.aliases[what];
    if (!alias.exists()) {
        alias = cctx.newTemporary(what.name(cctx.ctx));
    }
    return alias;
}

LocalRef unresolvedIdent2Local(CFGContext cctx, const ast::UnresolvedIdent &id) {
    core::ClassOrModuleRef klass;

    switch (id.kind) {
        case ast::UnresolvedIdent::Kind::Class:
            klass = cctx.ctx.owner.enclosingClass(cctx.ctx);
            while (klass.data(cctx.ctx)->attachedClass(cctx.ctx).exists()) {
                klass = klass.data(cctx.ctx)->attachedClass(cctx.ctx);
            }
            break;
        case ast::UnresolvedIdent::Kind::Instance:
            ENFORCE(cctx.ctx.owner.isMethod());
            klass = cctx.ctx.owner.owner(cctx.ctx).asClassOrModuleRef();
            break;
        case ast::UnresolvedIdent::Kind::Global:
            klass = core::Symbols::root();
            break;
        default:
            // These should have been removed in the namer
            Exception::notImplemented();
    }

    auto sym = klass.data(cctx.ctx)->findMemberTransitive(cctx.ctx, id.name);
    if (!sym.exists()) {
        auto fnd = cctx.discoveredUndeclaredFields.find(id.name);
        if (fnd == cctx.discoveredUndeclaredFields.end()) {
            if (id.kind != ast::UnresolvedIdent::Kind::Global && id.name != core::Names::ivarNameMissing() &&
                id.name != core::Names::cvarNameMissing()) {
                if (auto e = cctx.ctx.beginError(id.loc, core::errors::CFG::UndeclaredVariable)) {
                    e.setHeader("Use of undeclared variable `{}`", id.name.show(cctx.ctx));
                }
            }
            auto ret = cctx.newTemporary(id.name);
            cctx.discoveredUndeclaredFields[id.name] = ret;
            return ret;
        }
        return fnd->second;
    } else {
        return global2Local(cctx, sym);
    }
}

} // namespace

void CFGBuilder::jumpToDead(BasicBlock *from, CFG &inWhat, core::LocOffsets loc) {
    auto *db = inWhat.deadBlock();
    if (from != db) {
        ENFORCE(!from->bexit.isCondSet(), "condition for block already set");
        ENFORCE(from->bexit.thenb == nullptr, "thenb already set");
        ENFORCE(from->bexit.elseb == nullptr, "elseb already set");
        from->bexit.cond = LocalRef::unconditional();
        from->bexit.elseb = db;
        from->bexit.thenb = db;
        from->bexit.loc = loc;
        db->backEdges.emplace_back(from);
    }
}

void CFGBuilder::synthesizeExpr(BasicBlock *bb, LocalRef var, core::LocOffsets loc, InstructionPtr inst) {
    auto &inserted = bb->exprs.emplace_back(var, loc, move(inst));
    inserted.value.setSynthetic();
}

BasicBlock *CFGBuilder::walkHash(CFGContext cctx, ast::Hash &h, BasicBlock *current, core::NameRef method) {
    InlinedVector<cfg::LocalRef, 2> vars;
    InlinedVector<core::LocOffsets, 2> locs;
    for (int i = 0; i < h.keys.size(); i++) {
        LocalRef keyTmp = cctx.newTemporary(core::Names::hashTemp());
        LocalRef valTmp = cctx.newTemporary(core::Names::hashTemp());
        current = walk(cctx.withTarget(keyTmp), h.keys[i], current);
        current = walk(cctx.withTarget(valTmp), h.values[i], current);
        vars.emplace_back(keyTmp);
        vars.emplace_back(valTmp);
        locs.emplace_back(h.keys[i].loc());
        locs.emplace_back(h.values[i].loc());
    }
    LocalRef magic = cctx.newTemporary(core::Names::magic());
    synthesizeExpr(current, magic, core::LocOffsets::none(), make_insn<Alias>(core::Symbols::Magic()));

    auto isPrivateOk = false;
    current->exprs.emplace_back(
        cctx.target, h.loc,
        make_insn<Send>(magic, h.loc, method, core::LocOffsets::none(), vars.size(), vars, locs, isPrivateOk));
    return current;
}

BasicBlock *CFGBuilder::joinBlocks(CFGContext cctx, BasicBlock *a, BasicBlock *b) {
    auto *join = cctx.inWhat.freshBlock(cctx.loops, a->rubyRegionId);
    unconditionalJump(a, join, cctx.inWhat, core::LocOffsets::none());
    unconditionalJump(b, join, cctx.inWhat, core::LocOffsets::none());
    return join;
}

tuple<LocalRef, BasicBlock *, BasicBlock *> CFGBuilder::walkDefault(CFGContext cctx, int argIndex,
                                                                    const core::ArgInfo &argInfo, LocalRef argLocal,
                                                                    core::LocOffsets argLoc, ast::ExpressionPtr &def,
                                                                    BasicBlock *presentCont, BasicBlock *defaultCont) {
    auto defLoc = def.loc();

    auto *presentNext = cctx.inWhat.freshBlock(cctx.loops, presentCont->rubyRegionId);
    auto *defaultNext = cctx.inWhat.freshBlock(cctx.loops, presentCont->rubyRegionId);

    auto present = cctx.newTemporary(core::Names::argPresent());
    auto methodSymbol = cctx.inWhat.symbol;
    synthesizeExpr(presentCont, present, argLoc, make_insn<ArgPresent>(methodSymbol, argIndex));
    conditionalJump(presentCont, present, presentNext, defaultNext, cctx.inWhat, argLoc);

    if (defaultCont != nullptr) {
        unconditionalJump(defaultCont, defaultNext, cctx.inWhat, core::LocOffsets::none());
    }

    // Walk the default, and check the type of its final value
    // Walk the default, and check the type of its final value, but discard the result of the cast.
    auto result = cctx.newTemporary(core::Names::statTemp());
    defaultNext = walk(cctx.withTarget(result), def, defaultNext);

    if (argInfo.type != nullptr) {
        auto tmp = cctx.newTemporary(core::Names::castTemp());
        synthesizeExpr(defaultNext, tmp, defLoc,
                       make_insn<Cast>(result, core::LocOffsets::none(), argInfo.type, core::Names::let()));
        cctx.inWhat.minLoops[tmp.id()] = CFG::MIN_LOOP_LET;
    }

    return {result, presentNext, defaultNext};
}

/** Convert `what` into a cfg, by starting to evaluate it in `current` inside method defined by `inWhat`.
 * store result of evaluation into `target`. Returns basic block in which evaluation should proceed.
 */
BasicBlock *CFGBuilder::walk(CFGContext cctx, ast::ExpressionPtr &what, BasicBlock *current) {
    /** Try to pay additional attention not to duplicate any part of tree.
     * Though this may lead to more effictient and a better CFG if it was to be actually compiled into code
     * This will lead to duplicate typechecking and may lead to exponential explosion of typechecking time
     * for some code snippets. */
    ENFORCE(!current->bexit.isCondSet() || current == cctx.inWhat.deadBlock(),
            "current block has already been finalized!");

    try {
        BasicBlock *ret = nullptr;
        typecase(
            what,
            [&](ast::While &a) {
                auto headerBlock = cctx.inWhat.freshBlock(cctx.loops + 1, current->rubyRegionId);
                // breakNotCalledBlock is only entered if break is not called in
                // the loop body
                auto breakNotCalledBlock = cctx.inWhat.freshBlock(cctx.loops, current->rubyRegionId);
                auto continueBlock = cctx.inWhat.freshBlock(cctx.loops, current->rubyRegionId);
                unconditionalJump(current, headerBlock, cctx.inWhat, a.loc);

                LocalRef condSym = cctx.newTemporary(core::Names::whileTemp());
                auto headerEnd =
                    walk(cctx.withTarget(condSym).withLoopScope(headerBlock, continueBlock), a.cond, headerBlock);
                auto bodyBlock = cctx.inWhat.freshBlock(cctx.loops + 1, current->rubyRegionId);
                conditionalJump(headerEnd, condSym, bodyBlock, breakNotCalledBlock, cctx.inWhat, a.cond.loc());
                // finishHeader
                LocalRef bodySym = cctx.newTemporary(core::Names::statTemp());

                auto body = walk(
                    cctx.withTarget(bodySym).withLoopScope(headerBlock, continueBlock).withLoopBreakTarget(cctx.target),
                    a.body, bodyBlock);
                unconditionalJump(body, headerBlock, cctx.inWhat, a.loc);

                synthesizeExpr(breakNotCalledBlock, cctx.target, a.loc, make_insn<Literal>(core::Types::nilClass()));
                unconditionalJump(breakNotCalledBlock, continueBlock, cctx.inWhat, a.loc);
                ret = continueBlock;

                /*
                 * This code:
                 *
                 *     a = while cond; break b; end
                 *
                 * generates this CFG:
                 *
                 *   ┌──▶ Loop Header ──────┐
                 *   │      │               │
                 *   │      │               ▼
                 *   │      ▼        breakNotCalledBlock
                 *   └─ Loop Body         a = nil
                 *          │               │
                 *        a = b             │
                 *          │               │
                 *          ▼               │
                 *    continueBlock ◀──────-┘
                 *
                 */
            },
            [&](ast::Return &a) {
                LocalRef retSym = cctx.newTemporary(core::Names::returnTemp());
                auto cont = walk(cctx.withTarget(retSym), a.expr, current);
                cont->exprs.emplace_back(cctx.target, a.loc, make_insn<Return>(retSym, a.expr.loc())); // dead assign.
                jumpToDead(cont, cctx.inWhat, a.loc);
                ret = cctx.inWhat.deadBlock();
            },
            [&](ast::If &a) {
                LocalRef ifSym = cctx.newTemporary(core::Names::ifTemp());
                ENFORCE(ifSym.exists(), "ifSym does not exist");
                auto cont = walk(cctx.withTarget(ifSym), a.cond, current);
                auto thenBlock = cctx.inWhat.freshBlock(cctx.loops, current->rubyRegionId);
                auto elseBlock = cctx.inWhat.freshBlock(cctx.loops, current->rubyRegionId);
                conditionalJump(cont, ifSym, thenBlock, elseBlock, cctx.inWhat, a.cond.loc());

                auto thenEnd = walk(cctx, a.thenp, thenBlock);
                auto elseEnd = walk(cctx, a.elsep, elseBlock);
                if (thenEnd != cctx.inWhat.deadBlock() || elseEnd != cctx.inWhat.deadBlock()) {
                    if (thenEnd == cctx.inWhat.deadBlock()) {
                        ret = elseEnd;
                    } else if (elseEnd == cctx.inWhat.deadBlock()) {
                        ret = thenEnd;
                    } else {
                        ret = cctx.inWhat.freshBlock(cctx.loops, current->rubyRegionId);
                        unconditionalJump(thenEnd, ret, cctx.inWhat, a.loc);
                        unconditionalJump(elseEnd, ret, cctx.inWhat, a.loc);
                    }
                } else {
                    ret = cctx.inWhat.deadBlock();
                }
            },
            [&](const ast::Literal &a) {
                current->exprs.emplace_back(cctx.target, a.loc, make_insn<Literal>(a.value));
                ret = current;
            },
            [&](const ast::UnresolvedIdent &id) {
                LocalRef loc = unresolvedIdent2Local(cctx, id);
                ENFORCE(loc.exists());
                current->exprs.emplace_back(cctx.target, id.loc, make_insn<Ident>(loc));

                ret = current;
            },
            [&](const ast::UnresolvedConstantLit &a) {
                Exception::raise("Should have been eliminated by namer/resolver");
            },
            [&](ast::ConstantLit &a) {
                auto aliasName = cctx.newTemporary(core::Names::cfgAlias());
                if (a.symbol == core::Symbols::StubModule()) {
                    current->exprs.emplace_back(aliasName, a.loc, make_insn<Alias>(core::Symbols::untyped()));
                } else {
                    current->exprs.emplace_back(aliasName, a.loc, make_insn<Alias>(a.symbol));
                }

                synthesizeExpr(current, cctx.target, a.loc, make_insn<Ident>(aliasName));

                if (a.original) {
                    auto *orig = ast::cast_tree<ast::UnresolvedConstantLit>(a.original);
                    // Empirically, these are the only two cases we've needed so far to service the
                    // LSP requests we want (hover and completion), but that doesn't mean these are
                    // the **only** we'll ever want.
                    if (ast::isa_tree<ast::ConstantLit>(orig->scope)) {
                        LocalRef deadSym = cctx.newTemporary(core::Names::keepForIde());
                        current = walk(cctx.withTarget(deadSym), orig->scope, current);
                    } else if (ast::isa_tree<ast::Send>(orig->scope)) {
                        LocalRef deadSym = cctx.newTemporary(core::Names::keepForIde());
                        current = walk(cctx.withTarget(deadSym), orig->scope, current);
                    }
                }

                ret = current;
            },
            [&](const ast::Local &a) {
                current->exprs.emplace_back(cctx.target, a.loc,
                                            make_insn<Ident>(cctx.inWhat.enterLocal(a.localVariable)));
                ret = current;
            },
            [&](ast::Assign &a) {
                LocalRef lhs;
                if (auto lhsIdent = ast::cast_tree<ast::ConstantLit>(a.lhs)) {
                    lhs = global2Local(cctx, lhsIdent->symbol);
                } else if (auto lhsLocal = ast::cast_tree<ast::Local>(a.lhs)) {
                    lhs = cctx.inWhat.enterLocal(lhsLocal->localVariable);
                } else if (auto ident = ast::cast_tree<ast::UnresolvedIdent>(a.lhs)) {
                    lhs = unresolvedIdent2Local(cctx, *ident);
                    ENFORCE(lhs.exists());
                } else {
                    Exception::raise("should never be reached");
                }

                auto rhsCont = walk(cctx.withTarget(lhs), a.rhs, current);
                rhsCont->exprs.emplace_back(cctx.target, a.loc, make_insn<Ident>(lhs));
                ret = rhsCont;
            },
            [&](ast::InsSeq &a) {
                for (auto &exp : a.stats) {
                    LocalRef temp = cctx.newTemporary(core::Names::statTemp());
                    current = walk(cctx.withTarget(temp), exp, current);
                }
                ret = walk(cctx, a.expr, current);
            },
            [&](ast::Send &s) {
                LocalRef recv;

                if (s.fun == core::Names::absurd()) {
                    if (auto cnst = ast::cast_tree<ast::ConstantLit>(s.recv)) {
                        if (cnst->symbol == core::Symbols::T()) {
                            if (s.hasKwArgs()) {
                                if (auto e = cctx.ctx.beginError(s.loc, core::errors::CFG::MalformedTAbsurd)) {
                                    e.setHeader("`{}` does not accept keyword arguments", "T.absurd");
                                }
                                ret = current;
                                return;
                            }

                            if (s.numPosArgs() != 1) {
                                if (auto e = cctx.ctx.beginError(s.loc, core::errors::CFG::MalformedTAbsurd)) {
                                    e.setHeader("`{}` expects exactly one argument but got `{}`", "T.absurd",
                                                s.numPosArgs());
                                }
                                ret = current;
                                return;
                            }

                            auto &posArg0 = s.getPosArg(0);
                            if (!ast::isa_tree<ast::Local>(posArg0) && !ast::isa_tree<ast::UnresolvedIdent>(posArg0)) {
                                if (auto e = cctx.ctx.beginError(s.loc, core::errors::CFG::MalformedTAbsurd)) {
                                    // Providing a send is the most common way T.absurd is misused, so we provide a
                                    // little extra hint in the error message in that case.
                                    if (ast::isa_tree<ast::Send>(posArg0)) {
                                        e.setHeader("`{}` expects to be called on a variable, not a method call",
                                                    "T.absurd");
                                    } else {
                                        e.setHeader("`{}` expects to be called on a variable", "T.absurd");
                                    }
                                    e.addErrorLine(core::Loc(cctx.ctx.file, posArg0.loc()),
                                                   "Assign this expression to a variable, and use it in both the "
                                                   "conditional and the `{}` call",
                                                   "T.absurd");
                                }
                                ret = current;
                                return;
                            }

                            auto temp = cctx.newTemporary(core::Names::statTemp());
                            current = walk(cctx.withTarget(temp), posArg0, current);
                            current->exprs.emplace_back(cctx.target, s.loc, make_insn<TAbsurd>(temp));
                            ret = current;
                            return;
                        }
                    }
                }

                recv = cctx.newTemporary(core::Names::statTemp());
                current = walk(cctx.withTarget(recv), s.recv, current);

                InlinedVector<LocalRef, 2> args;
                InlinedVector<core::LocOffsets, 2> argLocs;
                const auto posEnd = s.numPosArgs();
                for (auto argIdx = 0; argIdx < posEnd; ++argIdx) {
                    auto &exp = s.getPosArg(argIdx);
                    LocalRef temp = cctx.newTemporary(core::Names::statTemp());
                    current = walk(cctx.withTarget(temp), exp, current);
                    args.emplace_back(temp);
                    argLocs.emplace_back(exp.loc());
                }

                const auto kwEnd = s.numKwArgs();
                for (auto argIdx = 0; argIdx < kwEnd; ++argIdx) {
                    auto &key = s.getKwKey(argIdx);
                    auto &val = s.getKwValue(argIdx);
                    LocalRef keyTmp = cctx.newTemporary(core::Names::hashTemp());
                    LocalRef valTmp = cctx.newTemporary(core::Names::hashTemp());
                    current = walk(cctx.withTarget(keyTmp), key, current);
                    current = walk(cctx.withTarget(valTmp), val, current);
                    args.emplace_back(keyTmp);
                    args.emplace_back(valTmp);
                    argLocs.emplace_back(key.loc());
                    argLocs.emplace_back(val.loc());
                }

                if (auto *exp = s.kwSplat()) {
                    LocalRef temp = cctx.newTemporary(core::Names::statTemp());
                    current = walk(cctx.withTarget(temp), *exp, current);
                    args.emplace_back(temp);
                    argLocs.emplace_back(exp->loc());
                }

                if (auto *block = s.block()) {
                    auto newRubyRegionId = ++cctx.inWhat.maxRubyRegionId;
                    auto &blockArgs = block->args;
                    vector<ast::ParsedArg> blockArgFlags = ast::ArgParsing::parseArgs(blockArgs);
                    vector<core::ArgInfo::ArgFlags> argFlags;
                    for (auto &e : blockArgFlags) {
                        argFlags.emplace_back(e.flags);
                    }
                    auto link = make_shared<core::SendAndBlockLink>(s.fun, move(argFlags), newRubyRegionId);
                    auto send = make_insn<Send>(recv, s.recv.loc(), s.fun, s.funLoc, s.numPosArgs(), args, argLocs,
                                                !!s.flags.isPrivateOk, link);
                    LocalRef sendTemp = cctx.newTemporary(core::Names::blockPreCallTemp());
                    auto solveConstraint = make_insn<SolveConstraint>(link, sendTemp);
                    current->exprs.emplace_back(sendTemp, s.loc, move(send));
                    LocalRef restoreSelf = cctx.newTemporary(core::Names::selfRestore());
                    synthesizeExpr(current, restoreSelf, core::LocOffsets::none(),
                                   make_insn<Ident>(LocalRef::selfVariable()));

                    auto headerBlock = cctx.inWhat.freshBlock(cctx.loops + 1, newRubyRegionId);
                    // solveConstraintBlock is only entered if break is not called
                    // in the block body.
                    auto solveConstraintBlock = cctx.inWhat.freshBlock(cctx.loops, current->rubyRegionId);
                    auto postBlock = cctx.inWhat.freshBlock(cctx.loops, current->rubyRegionId);
                    auto bodyLoops = cctx.loops + 1;
                    auto bodyBlock = cctx.inWhat.freshBlock(bodyLoops, newRubyRegionId);

                    LocalRef argTemp = cctx.newTemporary(core::Names::blkArg());
                    bodyBlock->exprs.emplace_back(LocalRef::selfVariable(), s.loc,
                                                  make_insn<LoadSelf>(link, LocalRef::selfVariable()));
                    bodyBlock->exprs.emplace_back(argTemp, s.block()->loc, make_insn<LoadYieldParams>(link));

                    auto *argBlock = bodyBlock;
                    for (int i = 0; i < blockArgFlags.size(); ++i) {
                        auto &arg = blockArgFlags[i];
                        LocalRef argLoc = cctx.inWhat.enterLocal(arg.local);

                        if (arg.flags.isRepeated) {
                            // Mixing positional and rest args in blocks is
                            // not currently supported, but we'll handle that in
                            // inference.
                            argBlock->exprs.emplace_back(argLoc, arg.loc,
                                                         make_insn<YieldLoadArg>(i, arg.flags, argTemp));
                            continue;
                        }

                        if (auto *opt = ast::cast_tree<ast::OptionalArg>(blockArgs[i])) {
                            auto *presentBlock = cctx.inWhat.freshBlock(bodyLoops, newRubyRegionId);
                            auto *missingBlock = cctx.inWhat.freshBlock(bodyLoops, newRubyRegionId);

                            // add a test for YieldParamPresent
                            auto present = cctx.newTemporary(core::Names::argPresent());
                            synthesizeExpr(argBlock, present, arg.loc,
                                           make_insn<YieldParamPresent>(static_cast<uint16_t>(i)));
                            conditionalJump(argBlock, present, presentBlock, missingBlock, cctx.inWhat, arg.loc);

                            // make a new block for the present and missing blocks to join
                            argBlock = cctx.inWhat.freshBlock(bodyLoops, newRubyRegionId);

                            // compile the argument fetch in the present block
                            presentBlock->exprs.emplace_back(argLoc, arg.loc,
                                                             make_insn<YieldLoadArg>(i, arg.flags, argTemp));
                            unconditionalJump(presentBlock, argBlock, cctx.inWhat, arg.loc);

                            // compile the default expr in `missingBlock`
                            auto *missingLast = walk(cctx.withTarget(argLoc), opt->default_, missingBlock);
                            unconditionalJump(missingLast, argBlock, cctx.inWhat, arg.loc);
                        } else {
                            argBlock->exprs.emplace_back(argLoc, arg.loc,
                                                         make_insn<YieldLoadArg>(i, arg.flags, argTemp));
                        }
                    }

                    conditionalJump(headerBlock, LocalRef::blockCall(), bodyBlock, solveConstraintBlock, cctx.inWhat,
                                    s.loc);

                    unconditionalJump(current, headerBlock, cctx.inWhat, s.loc);

                    LocalRef blockrv = cctx.newTemporary(core::Names::blockReturnTemp());
                    auto blockLast = walk(cctx.withTarget(blockrv)
                                              .withBlockBreakTarget(cctx.target)
                                              .withLoopScope(headerBlock, postBlock, true)
                                              .withSendAndBlockLink(link),
                                          s.block()->body, argBlock);
                    if (blockLast != cctx.inWhat.deadBlock()) {
                        LocalRef dead = cctx.newTemporary(core::Names::blockReturnTemp());
                        synthesizeExpr(blockLast, dead, s.block()->loc, make_insn<BlockReturn>(link, blockrv));
                    }

                    unconditionalJump(blockLast, headerBlock, cctx.inWhat, s.loc);
                    unconditionalJump(solveConstraintBlock, postBlock, cctx.inWhat, s.loc);

                    solveConstraintBlock->exprs.emplace_back(cctx.target, s.loc, move(solveConstraint));
                    current = postBlock;
                    synthesizeExpr(current, LocalRef::selfVariable(), s.loc, make_insn<Ident>(restoreSelf));

                    /*
                     * This code:
                     *
                     *     a = while cond; break b; end
                     *
                     * generates this CFG:
                     *
                     *   ┌──▶ headerBlock ──────┐
                     *   │      │               │
                     *   │      │               │
                     *   │      ▼               │
                     *   └─ Block Body          ▼
                     *          │    a = solveConstraintBlock
                     *        a = b             │
                     *          │               │
                     *          ▼               │
                     *      Post Block ◀───────-┘
                     *
                     */
                } else {
                    current->exprs.emplace_back(cctx.target, s.loc,
                                                make_insn<Send>(recv, s.recv.loc(), s.fun, s.funLoc, s.numPosArgs(),
                                                                args, argLocs, !!s.flags.isPrivateOk));
                }

                ret = current;
            },

            [&](const ast::Block &a) { Exception::raise("should never encounter a bare Block"); },

            [&](ast::Next &a) {
                LocalRef exprSym = cctx.newTemporary(core::Names::nextTemp());
                auto afterNext = walk(cctx.withTarget(exprSym), a.expr, current);
                if (afterNext != cctx.inWhat.deadBlock() && cctx.isInsideRubyBlock) {
                    LocalRef dead = cctx.newTemporary(core::Names::nextTemp());
                    ENFORCE(cctx.link.get() != nullptr);
                    afterNext->exprs.emplace_back(dead, a.loc, make_insn<BlockReturn>(cctx.link, exprSym));
                }

                if (cctx.nextScope == nullptr) {
                    if (auto e = cctx.ctx.beginError(a.loc, core::errors::CFG::NoNextScope)) {
                        e.setHeader("No `{}` block around `{}`", "do", "next");
                    }
                    // I guess just keep going into deadcode?
                    unconditionalJump(afterNext, cctx.inWhat.deadBlock(), cctx.inWhat, a.loc);
                } else {
                    unconditionalJump(afterNext, cctx.nextScope, cctx.inWhat, a.loc);
                }

                ret = cctx.inWhat.deadBlock();
            },

            [&](ast::Break &a) {
                LocalRef exprSym = cctx.newTemporary(core::Names::returnTemp());
                auto afterBreak = walk(cctx.withTarget(exprSym), a.expr, current);

                // Here, since cctx.blockBreakTarget refers to something outside of the block,
                // it will show up on the pinned variables list (with type of NilClass).
                // Then, since we are assigning to it at a higher loop level, we throw a
                // "changing type in loop" error.

                // To get around this, we first assign to a
                // temporary blockBreakAssign variable, and then assign blockBreakAssign to
                // cctx.blockBreakTarget. This allows us to silence this error, if the RHS is
                // a variable of type "blockBreakAssign". You can find the silencing code in
                // infer/environment.cc, if you search for "== core::Names::blockBreakAssign()".

                // This is a temporary hack until we change how pining works to handle this case.
                auto blockBreakAssign = cctx.newTemporary(core::Names::blockBreakAssign());
                afterBreak->exprs.emplace_back(blockBreakAssign, a.loc, make_insn<Ident>(exprSym));

                // Only emit `<blockBreak>` in a block context
                if (!cctx.breakIsJump) {
                    // call intrinsic for break
                    auto magic = cctx.newTemporary(core::Names::magic());
                    auto ignored = cctx.newTemporary(core::Names::blockBreak());
                    synthesizeExpr(afterBreak, magic, a.loc, make_insn<Alias>(core::Symbols::Magic()));
                    InlinedVector<LocalRef, 2> args{exprSym};
                    InlinedVector<core::LocOffsets, 2> locs{core::LocOffsets::none()};
                    auto isPrivateOk = false;

                    // This represents the throw in the Ruby VM to the appropriate control frame.
                    // It needs to come prior to the assignment (which shouldn't really be here,
                    // but see above for the rationale) because the actual assignment is a) done
                    // by the VM itself; and b) may not actually happen depending on the frames
                    // that the break unwinds through.
                    synthesizeExpr(afterBreak, ignored, core::LocOffsets::none(),
                                   make_insn<Send>(magic, core::LocOffsets::none(), core::Names::blockBreak(),
                                                   core::LocOffsets::none(), args.size(), args, locs, isPrivateOk));
                }

                afterBreak->exprs.emplace_back(cctx.blockBreakTarget, a.loc, make_insn<Ident>(blockBreakAssign));

                if (cctx.breakScope == nullptr) {
                    if (auto e = cctx.ctx.beginError(a.loc, core::errors::CFG::NoNextScope)) {
                        e.setHeader("No `{}` block around `{}`", "do", "break");
                    }
                    // I guess just keep going into deadcode?
                    unconditionalJump(afterBreak, cctx.inWhat.deadBlock(), cctx.inWhat, a.loc);
                } else {
                    unconditionalJump(afterBreak, cctx.breakScope, cctx.inWhat, a.loc);
                }
                ret = cctx.inWhat.deadBlock();
            },

            [&](const ast::Retry &a) {
                if (cctx.rescueScope == nullptr) {
                    if (auto e = cctx.ctx.beginError(a.loc, core::errors::CFG::NoNextScope)) {
                        e.setHeader("No `{}` block around `{}`", "begin", "retry");
                    }
                    // I guess just keep going into deadcode?
                    unconditionalJump(current, cctx.inWhat.deadBlock(), cctx.inWhat, a.loc);
                } else {
                    auto magic = cctx.newTemporary(core::Names::magic());
                    synthesizeExpr(current, magic, core::LocOffsets::none(), make_insn<Alias>(core::Symbols::Magic()));
                    auto retryTemp = cctx.newTemporary(core::Names::retryTemp());
                    InlinedVector<cfg::LocalRef, 2> args{};
                    InlinedVector<core::LocOffsets, 2> argLocs{};
                    auto isPrivateOk = false;
                    synthesizeExpr(current, retryTemp, core::LocOffsets::none(),
                                   make_insn<Send>(magic, what.loc(), core::Names::retry(), core::LocOffsets::none(),
                                                   args.size(), args, argLocs, isPrivateOk));
                    unconditionalJump(current, cctx.rescueScope, cctx.inWhat, a.loc);
                }
                ret = cctx.inWhat.deadBlock();
            },

            [&](ast::Rescue &a) {
                auto bodyRubyRegionId = ++cctx.inWhat.maxRubyRegionId;
                auto handlersRubyRegionId = bodyRubyRegionId + CFG::HANDLERS_REGION_OFFSET;
                auto ensureRubyRegionId = bodyRubyRegionId + CFG::ENSURE_REGION_OFFSET;
                auto elseRubyRegionId = bodyRubyRegionId + CFG::ELSE_REGION_OFFSET;
                cctx.inWhat.maxRubyRegionId = elseRubyRegionId;

                auto rescueHeaderBlock = cctx.inWhat.freshBlock(cctx.loops, current->rubyRegionId);
                unconditionalJump(current, rescueHeaderBlock, cctx.inWhat, a.loc);
                cctx.rescueScope = rescueHeaderBlock;

                // We have a simplified view of the control flow here but in
                // practise it has been reasonable on our codebase.
                // We don't model that each expression in the `body` or `else` could
                // throw, instead we model only never running anything in the
                // body, or running the whole thing. To do this we  have a magic
                // Unanalyzable variable at the top of the body using
                // `exceptionValue` and one at the end of the else using
                // `rescueEndTemp` which can jump into the rescue handlers.
                auto rescueHandlersBlock = cctx.inWhat.freshBlock(cctx.loops, handlersRubyRegionId);
                auto bodyBlock = cctx.inWhat.freshBlock(cctx.loops, bodyRubyRegionId);
                auto exceptionValue = cctx.newTemporary(core::Names::exceptionValue());
                synthesizeExpr(rescueHeaderBlock, exceptionValue, what.loc(), make_insn<GetCurrentException>());
                conditionalJump(rescueHeaderBlock, exceptionValue, rescueHandlersBlock, bodyBlock, cctx.inWhat, a.loc);

                // cctx.loops += 1; // should formally be here but this makes us report a lot of false errors
                bodyBlock = walk(cctx, a.body, bodyBlock);

                // else is only executed if body didn't raise an exception
                auto elseBody = cctx.inWhat.freshBlock(cctx.loops, elseRubyRegionId);
                synthesizeExpr(bodyBlock, exceptionValue, what.loc(), make_insn<GetCurrentException>());
                conditionalJump(bodyBlock, exceptionValue, rescueHandlersBlock, elseBody, cctx.inWhat, a.loc);

                elseBody = walk(cctx, a.else_, elseBody);
                auto ensureBody = cctx.inWhat.freshBlock(cctx.loops, ensureRubyRegionId);
                unconditionalJump(elseBody, ensureBody, cctx.inWhat, a.loc);

                auto magic = cctx.newTemporary(core::Names::magic());
                synthesizeExpr(current, magic, core::LocOffsets::none(), make_insn<Alias>(core::Symbols::Magic()));

                for (auto &expr : a.rescueCases) {
                    auto *rescueCase = ast::cast_tree<ast::RescueCase>(expr);
                    auto caseBody = cctx.inWhat.freshBlock(cctx.loops, handlersRubyRegionId);
                    auto &exceptions = rescueCase->exceptions;
                    auto added = false;
                    auto *local = ast::cast_tree<ast::Local>(rescueCase->var);
                    ENFORCE(local != nullptr, "rescue case var not a local?");

                    auto localVar = cctx.inWhat.enterLocal(local->localVariable);
                    rescueHandlersBlock->exprs.emplace_back(localVar, rescueCase->var.loc(),
                                                            make_insn<Ident>(exceptionValue));

                    // Mark the exception as handled
                    synthesizeExpr(caseBody, exceptionValue, core::LocOffsets::none(),
                                   make_insn<Literal>(core::Types::nilClass()));

                    auto res = cctx.newTemporary(core::Names::keepForCfgTemp());
                    auto isPrivateOk = false;
                    auto args = {exceptionValue};
                    auto argLocs = {what.loc()};
                    synthesizeExpr(caseBody, res, rescueCase->loc,
                                   make_insn<Send>(magic, rescueCase->loc, core::Names::keepForCfg(),
                                                   core::LocOffsets::none(), args.size(), args, argLocs, isPrivateOk));

                    if (exceptions.empty()) {
                        // rescue without a class catches StandardError
                        exceptions.emplace_back(
                            ast::MK::Constant(rescueCase->var.loc(), core::Symbols::StandardError()));
                        added = true;
                    }
                    for (auto &ex : exceptions) {
                        auto loc = ex.loc();
                        auto exceptionClass = cctx.newTemporary(core::Names::exceptionClassTemp());
                        rescueHandlersBlock = walk(cctx.withTarget(exceptionClass), ex, rescueHandlersBlock);

                        auto isaCheck = cctx.newTemporary(core::Names::isaCheckTemp());
                        InlinedVector<cfg::LocalRef, 2> args;
                        InlinedVector<core::LocOffsets, 2> argLocs = {loc};
                        args.emplace_back(exceptionClass);

                        auto isPrivateOk = false;
                        rescueHandlersBlock->exprs.emplace_back(isaCheck, loc,
                                                                make_insn<Send>(localVar, loc, core::Names::isA_p(),
                                                                                core::LocOffsets::none(), args.size(),
                                                                                args, argLocs, isPrivateOk));

                        auto otherHandlerBlock = cctx.inWhat.freshBlock(cctx.loops, handlersRubyRegionId);
                        conditionalJump(rescueHandlersBlock, isaCheck, caseBody, otherHandlerBlock, cctx.inWhat, loc);
                        rescueHandlersBlock = otherHandlerBlock;
                    }
                    if (added) {
                        exceptions.pop_back();
                    }

                    caseBody = walk(cctx, rescueCase->body, caseBody);
                    unconditionalJump(caseBody, ensureBody, cctx.inWhat, a.loc);
                }

                // This magic local remembers if none of the `rescue`s match,
                // and if so, after the ensure runs, we should jump to dead
                // since in Ruby the exception would propagate up the statck.
                auto gotoDeadTemp = cctx.newTemporary(core::Names::gotoDeadTemp());
                synthesizeExpr(rescueHandlersBlock, gotoDeadTemp, a.loc, make_insn<Literal>(core::Types::trueClass()));
                unconditionalJump(rescueHandlersBlock, ensureBody, cctx.inWhat, a.loc);

                auto throwAway = cctx.newTemporary(core::Names::throwAwayTemp());
                ensureBody = walk(cctx.withTarget(throwAway), a.ensure, ensureBody);
                ret = cctx.inWhat.freshBlock(cctx.loops, current->rubyRegionId);
                conditionalJump(ensureBody, gotoDeadTemp, cctx.inWhat.deadBlock(), ret, cctx.inWhat, a.loc);
            },

            [&](ast::Hash &h) { ret = walkHash(cctx, h, current, core::Names::buildHash()); },

            [&](ast::Array &a) {
                InlinedVector<LocalRef, 2> vars;
                InlinedVector<core::LocOffsets, 2> locs;
                for (auto &elem : a.elems) {
                    LocalRef tmp = cctx.newTemporary(core::Names::arrayTemp());
                    current = walk(cctx.withTarget(tmp), elem, current);
                    vars.emplace_back(tmp);
                    locs.emplace_back(a.loc);
                }
                LocalRef magic = cctx.newTemporary(core::Names::magic());
                synthesizeExpr(current, magic, core::LocOffsets::none(), make_insn<Alias>(core::Symbols::Magic()));
                auto isPrivateOk = false;
                current->exprs.emplace_back(cctx.target, a.loc,
                                            make_insn<Send>(magic, a.loc, core::Names::buildArray(),
                                                            core::LocOffsets::none(), vars.size(), vars, locs,
                                                            isPrivateOk));
                ret = current;
            },

            [&](ast::Cast &c) {
                LocalRef tmp = cctx.newTemporary(core::Names::castTemp());
                core::LocOffsets argLoc = c.arg.loc();
                current = walk(cctx.withTarget(tmp), c.arg, current);
                if (c.cast == core::Names::uncheckedLet()) {
                    current->exprs.emplace_back(cctx.target, c.loc, make_insn<Ident>(tmp));
                } else if (c.cast == core::Names::bind() || c.cast == core::Names::syntheticBind()) {
                    auto isSynthetic = c.cast == core::Names::syntheticBind();
                    if (c.arg.isSelfReference()) {
                        auto self = cctx.inWhat.enterLocal(core::LocalVariable::selfVariable());
<<<<<<< HEAD
                        auto &inserted =
                            current->exprs.emplace_back(self, c.loc, make_insn<Cast>(tmp, c.type, core::Names::cast()));
                        if (isSynthetic) {
                            inserted.value.setSynthetic();
                        }
=======
                        current->exprs.emplace_back(self, c.loc,
                                                    make_insn<Cast>(tmp, argLoc, c.type, core::Names::cast()));
>>>>>>> 0409bf6c
                        current->exprs.emplace_back(cctx.target, c.loc, make_insn<Ident>(self));

                        if (cctx.rescueScope) {
                            cctx.rescueScope->exprs.emplace_back(
                                self, c.loc, make_insn<Cast>(tmp, argLoc, c.type, core::Names::cast()));
                            cctx.rescueScope->exprs.emplace_back(cctx.target, c.loc, make_insn<Ident>(self));
                        }
                    } else {
                        if (auto e = cctx.ctx.beginError(what.loc(), core::errors::CFG::MalformedTBind)) {
                            e.setHeader("`{}` can only be used with `{}`", "T.bind", "self");
                        }
                    }
                } else {
                    current->exprs.emplace_back(cctx.target, c.loc, make_insn<Cast>(tmp, argLoc, c.type, c.cast));
                }
                if (c.cast == core::Names::let()) {
                    cctx.inWhat.minLoops[cctx.target.id()] = CFG::MIN_LOOP_LET;
                }

                ret = current;
            },

            [&](const ast::EmptyTree &n) { ret = current; },

            [&](const ast::ClassDef &c) { Exception::raise("Should have been removed by FlattenWalk"); },
            [&](const ast::MethodDef &c) { Exception::raise("Should have been removed by FlattenWalk"); },

            [&](const ast::ExpressionPtr &n) { Exception::raise("Unimplemented AST Node: {}", what.nodeName()); });

        // For, Rescue,
        // Symbol, Array,
        ENFORCE(ret != nullptr, "CFB builder ret unset");
        return ret;
    } catch (SorbetException &) {
        Exception::failInFuzzer();
        if (auto e = cctx.ctx.beginError(what.loc(), core::errors::Internal::InternalError)) {
            e.setHeader("Failed to convert tree to CFG (backtrace is above )");
        }
        throw;
    }
}

LocalRef CFGContext::newTemporary(core::NameRef name) {
    return inWhat.enterLocal(core::LocalVariable{name, ++temporaryCounter});
}
} // namespace sorbet::cfg<|MERGE_RESOLUTION|>--- conflicted
+++ resolved
@@ -795,16 +795,11 @@
                     auto isSynthetic = c.cast == core::Names::syntheticBind();
                     if (c.arg.isSelfReference()) {
                         auto self = cctx.inWhat.enterLocal(core::LocalVariable::selfVariable());
-<<<<<<< HEAD
-                        auto &inserted =
-                            current->exprs.emplace_back(self, c.loc, make_insn<Cast>(tmp, c.type, core::Names::cast()));
+                        auto &inserted = current->exprs.emplace_back(
+                            self, c.loc, make_insn<Cast>(tmp, argLoc, c.type, core::Names::cast()));
                         if (isSynthetic) {
                             inserted.value.setSynthetic();
                         }
-=======
-                        current->exprs.emplace_back(self, c.loc,
-                                                    make_insn<Cast>(tmp, argLoc, c.type, core::Names::cast()));
->>>>>>> 0409bf6c
                         current->exprs.emplace_back(cctx.target, c.loc, make_insn<Ident>(self));
 
                         if (cctx.rescueScope) {
