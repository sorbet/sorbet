--- conflicted
+++ resolved
@@ -284,14 +284,11 @@
         case Tag::ConstantLit: {
             auto *a = reinterpret_cast<const ConstantLit *>(tree);
             auto *b = reinterpret_cast<const ConstantLit *>(other);
-<<<<<<< HEAD
-            return a->symbol == b->symbol && structurallyEqual(gs, avoid, a->original, b->original, file);
-=======
             if (a->symbol != b->symbol) {
                 return false;
             }
             if (a->original && b->original) {
-                return structurallyEqual(avoid, a->original, b->original);
+                return structurallyEqual(gs, avoid, a->original, b->original, file);
             } else if (!a->original && !b->original) {
                 // This occurs when the constant is created using MK::Constant instead of MK::UnresolvedConstant
                 // (original points to the UnresolvedConstantLit that created this ConstantLit)
@@ -299,7 +296,6 @@
             } else {
                 return false;
             }
->>>>>>> 33965613
         }
 
         case Tag::ZSuperArgs: {
